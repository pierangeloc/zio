import BuildHelper._
import MimaSettings.mimaSettings
import explicitdeps.ExplicitDepsPlugin.autoImport.moduleFilterRemoveValue
import sbt.Keys

Global / onChangedBuildSource := ReloadOnSourceChanges

inThisBuild(
  List(
    organization := "dev.zio",
    homepage     := Some(url("https://zio.dev")),
    licenses := List(
      "Apache-2.0" -> url("http://www.apache.org/licenses/LICENSE-2.0")
    ),
    developers := List(
      Developer(
        "jdegoes",
        "John De Goes",
        "john@degoes.net",
        url("http://degoes.net")
      )
    )
  )
)

addCommandAlias("build", "; fmt; rootJVM/test")
addCommandAlias("fmt", "all root/scalafmtSbt root/scalafmtAll")
addCommandAlias("fmtCheck", "all root/scalafmtSbtCheck root/scalafmtCheckAll")
addCommandAlias(
  "check",
  "; scalafmtSbtCheck; scalafmtCheckAll"
)

addCommandAlias(
  "compileJVM",
  ";coreTestsJVM/test:compile;stacktracerJVM/test:compile;streamsTestsJVM/test:compile;testTestsJVM/test:compile;testMagnoliaTestsJVM/test:compile;testRefinedJVM/test:compile;testRunnerJVM/test:compile;examplesJVM/test:compile;macrosTestsJVM/test:compile;concurrentJVM/test:compile;managedTestsJVM/test:compile"
)
addCommandAlias(
  "testNative",
  ";coreTestsNative/test;stacktracerNative/test;streamsTestsNative/test;testTestsNative/test;examplesNative/Test/compile;macrosTestsNative/test;concurrentNative/test" // `test` currently executes only compilation, see `nativeSettings` in `BuildHelper`
)
addCommandAlias(
  "testJVM",
  ";coreTestsJVM/test;stacktracerJVM/test;streamsTestsJVM/test;testTestsJVM/test;testMagnoliaTestsJVM/test;testRefinedJVM/test;testRunnerJVM/test;testRunnerJVM/test:run;examplesJVM/test:compile;benchmarks/test:compile;macrosTestsJVM/test;testJunitRunnerTestsJVM/test;concurrentJVM/test;managedTestsJVM/test"
)
addCommandAlias(
  "testJVMNoBenchmarks",
  ";coreTestsJVM/test;stacktracerJVM/test;streamsTestsJVM/test;testTestsJVM/test;testMagnoliaTestsJVM/test;testRefinedJVM/test:compile;testRunnerJVM/test:run;examplesJVM/test:compile;concurrentJVM/test;managedTestsJVM/test"
)
addCommandAlias(
  "testJVM3",
  ";coreTestsJVM/test;stacktracerJVM/test:compile;streamsTestsJVM/test;testTestsJVM/test;testMagnoliaTestsJVM/test;testRefinedJVM/test;testRunnerJVM/test:run;examplesJVM/test:compile;concurrentJVM/test;managedTestsJVM/test"
)
addCommandAlias(
  "testJS3",
  ";coreTestsJS/test;stacktracerJS/test;streamsTestsJS/test;testTestsJS/test;testMagnoliaTestsJS/test;testRefinedJS/test;examplesJS/test:compile;concurrentJS/test"
)
addCommandAlias(
  "testJVM211",
  ";coreTestsJVM/test;stacktracerJVM/test;streamsTestsJVM/test;testTestsJVM/test;testRunnerJVM/test:run;examplesJVM/test:compile;macrosTestsJVM/test;concurrentJVM/test;managedTestsJVM/test"
)
addCommandAlias(
  "testJS",
  ";coreTestsJS/test;stacktracerJS/test;streamsTestsJS/test;testTestsJS/test;testMagnoliaTestsJS/test;testRefinedJS/test;examplesJS/test:compile;macrosTestsJS/test;concurrentJS/test"
)
addCommandAlias(
  "testJS211",
  ";coreTestsJS/test;stacktracerJS/test;streamsTestsJS/test;testTestsJS/test;examplesJS/test:compile;macrosJS/test;concurrentJS/test"
)
addCommandAlias(
  "mimaChecks",
  "all coreJVM/mimaReportBinaryIssues streamsJVM/mimaReportBinaryIssues testsJVM/mimaReportBinaryIssues"
)

lazy val projectsCommon = List(
  concurrent,
  core,
  coreTests,
  examples,
  internalMacros,
  macros,
  macrosTests,
  managed,
  managedTests,
  stacktracer,
  streams,
  streamsTests,
  tests,
  testRunner,
  testTests
)

lazy val rootJVM = project.in(file("target/rootJVM")).settings(publish / skip := true).aggregate(rootJVM213)

lazy val rootJVM211 = project
  .in(file("target/rootJVM211"))
  .settings(publish / skip := true)
  .aggregate(projectsCommon.map(p => p.jvm: ProjectReference): _*)
  .aggregate(
    List[ProjectReference](
      testJunitRunner
    ): _*
  )

lazy val rootJVM212 = project.in(file("target/rootJVM212")).settings(publish / skip := true).aggregate(rootJVM213)

lazy val rootJVM213 = project
  .in(file("target/rootJVM213"))
  .settings(publish / skip := true)
  .aggregate(projectsCommon.map(p => p.jvm: ProjectReference): _*)
  .aggregate(
    List[ProjectReference](
      benchmarks,
      scalafixTests,
      testJunitRunner,
      testJunitRunnerTests,
      testMagnolia.jvm,
      testMagnoliaTests.jvm,
      testRefined.jvm,
      testScalaCheck.jvm
    ): _*
  )

lazy val rootJVM3 = project
  .in(file("target/rootJVM3"))
  .settings(publish / skip := true)
  .aggregate(projectsCommon.map(p => p.jvm: ProjectReference): _*)
  .aggregate(
    List[ProjectReference](
      testJunitRunner,
//      testJunitRunnerTests, TODO: fix test
      testMagnolia.jvm,
      testMagnoliaTests.jvm,
      testRefined.jvm,
      testScalaCheck.jvm
    ): _*
  )

lazy val rootJS = project
  .in(file("target/rootJS"))
  .settings(publish / skip := true)
  .aggregate(projectsCommon.map(p => p.js: ProjectReference): _*)
  .aggregate(
    List[ProjectReference](
      testMagnolia.js,
      testMagnoliaTests.js,
      testRefined.js,
      testScalaCheck.js
    ): _*
  )

lazy val rootNative = project
  .in(file("target/rootNative"))
  .settings(publish / skip := true)
  .aggregate(projectsCommon.map(_.native: ProjectReference): _*)
  .aggregate(
    List[ProjectReference](
      testScalaCheck.native
    ): _*
  )

lazy val root211 = project
  .in(file("target/root211"))
  .settings(publish / skip := true)
  .aggregate(
    (projectsCommon.flatMap(p => List[ProjectReference](p.jvm, p.js, p.native)) ++
      List[ProjectReference](
        testJunitRunner
      )): _*
  )

lazy val root212 = project.in(file("target/root212")).settings(publish / skip := true).aggregate(root213)

lazy val root213 = project
  .in(file("target/root213"))
  .settings(publish / skip := true)
  .aggregate(
    (projectsCommon.flatMap(p => List[ProjectReference](p.jvm, p.js, p.native)) ++
      List(
        testScalaCheck
      ).flatMap(p => List[ProjectReference](p.jvm, p.js, p.native)) ++
      List(
        testMagnolia,
        testMagnoliaTests,
        testRefined
      ).flatMap(p => List[ProjectReference](p.jvm, p.js)) ++
      List[ProjectReference](
        benchmarks,
        scalafixTests,
        testJunitRunner,
        testJunitRunnerTests
      )): _*
  )

lazy val root3 = project
  .in(file("target/root3"))
  .settings(publish / skip := true)
  .aggregate(
    (projectsCommon.flatMap(p => List[ProjectReference](p.jvm, p.js, p.native)) ++
      List(
        testScalaCheck
      ).flatMap(p => List[ProjectReference](p.jvm, p.js, p.native)) ++
      List(
        testMagnolia,
        testMagnoliaTests,
        testRefined
      ).flatMap(p => List[ProjectReference](p.jvm, p.js)) ++
      List[ProjectReference](
        testJunitRunner,
        testJunitRunnerTests
      )): _*
  )

val catsEffectVersion = "3.2.5"
val fs2Version        = "3.1.1"

lazy val root = project
  .in(file("."))
  .settings(
    name           := "zio",
    publish / skip := true,
    console        := (core.jvm / Compile / console).value,
    unusedCompileDependenciesFilter -= moduleFilter(
      "org.scala-js",
      "scalajs-library"
    ),
    welcomeMessage
  )
  .aggregate(root213)
  .enablePlugins(ScalaJSPlugin)

lazy val core = crossProject(JSPlatform, JVMPlatform, NativePlatform)
  .in(file("core"))
  .dependsOn(internalMacros, stacktracer)
  .settings(stdSettings("zio"))
  .settings(crossProjectSettings)
  .settings(buildInfoSettings("zio"))
<<<<<<< HEAD
  .settings(libraryDependencies += "dev.zio" %%% "izumi-reflect" % "2.2.2")
=======
  .settings(libraryDependencies += "dev.zio" %%% "izumi-reflect" % "2.2.5")
>>>>>>> 0475a0d3
  .enablePlugins(BuildInfoPlugin)
  .settings(macroDefinitionSettings)
  .settings(
    scalacOptions ++= {
      if (scalaVersion.value == Scala3)
        Seq.empty
      else
        Seq("-P:silencer:globalFilters=[zio.stacktracer.TracingImplicits.disableAutoTrace]")
    }
  )
  .jvmSettings(
    replSettings,
    mimaSettings(failOnProblem = true)
  )
  .jsSettings(
    jsSettings,
    libraryDependencies ++= List(
      "org.scala-js"  %%% "scala-js-macrotask-executor" % "1.0.0",
      ("org.scala-js" %%% "scalajs-weakreferences"      % "1.0.0").cross(CrossVersion.for3Use2_13),
      "org.scala-js"  %%% "scalajs-dom"                 % "2.0.0"
    ),
    scalacOptions ++= {
      if (scalaVersion.value == Scala3) {
        List()
      } else {
        // Temporarily disable warning to use `MacrotaskExecutor` https://github.com/zio/zio/issues/6308
        List("-P:scalajs:nowarnGlobalExecutionContext")
      }
    }
  )
  .nativeSettings(
    nativeSettings,
    libraryDependencies ++= Seq(
      "com.github.lolgab" %%% "native-loop-core" % "0.2.1"
    )
  )

lazy val coreTests = crossProject(JSPlatform, JVMPlatform, NativePlatform)
  .in(file("core-tests"))
  .dependsOn(core)
  .dependsOn(tests)
  .settings(stdSettings("core-tests"))
  .settings(crossProjectSettings)
  .settings(testFrameworks += new TestFramework("zio.test.sbt.ZTestFramework"))
  .dependsOn(testRunner)
  .settings(buildInfoSettings("zio"))
  .settings(publish / skip := true)
  .settings(
    Compile / classLoaderLayeringStrategy := ClassLoaderLayeringStrategy.Flat
  )
  .enablePlugins(BuildInfoPlugin)
  .jvmConfigure(_.enablePlugins(JCStressPlugin))
  .jvmSettings(replSettings)
  .jsSettings(
    jsSettings,
    scalacOptions ++= {
      if (scalaVersion.value == Scala3) {
        List()
      } else {
        List("-P:scalajs:nowarnGlobalExecutionContext")
      }
    }
  )
  .nativeSettings(nativeSettings)

lazy val managed = crossProject(JSPlatform, JVMPlatform, NativePlatform)
  .in(file("managed"))
  .dependsOn(core, streams)
  .settings(stdSettings("zio-managed"))
  .settings(crossProjectSettings)
  .settings(buildInfoSettings("zio.managed"))
  .settings(streamReplSettings)
  .enablePlugins(BuildInfoPlugin)
  .settings(macroDefinitionSettings)
  .settings(
    scalacOptions ++= {
      if (scalaVersion.value == Scala3)
        Seq.empty
      else
        Seq("-P:silencer:globalFilters=[zio.stacktracer.TracingImplicits.disableAutoTrace]")
    }
  )
  .jvmSettings(
    mimaSettings(failOnProblem = false)
  )
  .jsSettings(jsSettings)
  .nativeSettings(nativeSettings)

lazy val managedTests = crossProject(JSPlatform, JVMPlatform, NativePlatform)
  .in(file("managed-tests"))
  .dependsOn(managed)
  .dependsOn(tests)
  .settings(stdSettings("managed-tests"))
  .settings(crossProjectSettings)
  .settings(testFrameworks += new TestFramework("zio.test.sbt.ZTestFramework"))
  .dependsOn(testRunner)
  .settings(buildInfoSettings("zio"))
  .settings(publish / skip := true)
  .settings(
    Compile / classLoaderLayeringStrategy := ClassLoaderLayeringStrategy.Flat
  )
  .enablePlugins(BuildInfoPlugin)
  .jvmConfigure(_.enablePlugins(JCStressPlugin))
  .jvmSettings(replSettings)
  .jsSettings(
    jsSettings,
    scalacOptions ++= {
      if (scalaVersion.value == Scala3) {
        List()
      } else {
        List("-P:scalajs:nowarnGlobalExecutionContext")
      }
    }
  )
  .nativeSettings(nativeSettings)

lazy val macros = crossProject(JSPlatform, JVMPlatform, NativePlatform)
  .in(file("macros"))
  .dependsOn(core, managed)
  .settings(stdSettings("zio-macros"))
  .settings(crossProjectSettings)
  .settings(macroDefinitionSettings)
  .settings(macroExpansionSettings)
  .jsSettings(jsSettings)
  .nativeSettings(nativeSettings)

lazy val macrosTests = crossProject(JSPlatform, JVMPlatform, NativePlatform)
  .in(file("macros-tests"))
  .dependsOn(macros)
  .settings(stdSettings("macros-tests"))
  .settings(crossProjectSettings)
  .settings(macroDefinitionSettings)
  .settings(macroExpansionSettings)
  .settings(testFrameworks += new TestFramework("zio.test.sbt.ZTestFramework"))
  .dependsOn(testRunner)
  .settings(buildInfoSettings("zio"))
  .settings(publish / skip := true)
  .enablePlugins(BuildInfoPlugin)
  .jsSettings(jsSettings)
  .nativeSettings(nativeSettings)

lazy val internalMacros = crossProject(JSPlatform, JVMPlatform, NativePlatform)
  .in(file("internal-macros"))
  .settings(stdSettings("zio-internal-macros"))
  .settings(crossProjectSettings)
  .settings(macroDefinitionSettings)
  .settings(macroExpansionSettings)
  .jsSettings(jsSettings)
  .nativeSettings(nativeSettings)

lazy val streams = crossProject(JSPlatform, JVMPlatform, NativePlatform)
  .in(file("streams"))
  .dependsOn(core)
  .settings(stdSettings("zio-streams"))
  .settings(crossProjectSettings)
  .settings(buildInfoSettings("zio.stream"))
  .settings(streamReplSettings)
  .enablePlugins(BuildInfoPlugin)
  .settings(macroDefinitionSettings)
  .settings(
    scalacOptions ++= {
      if (scalaVersion.value == Scala3)
        Seq.empty
      else
        Seq("-P:silencer:globalFilters=[zio.stacktracer.TracingImplicits.disableAutoTrace]")
    }
  )
  .jvmSettings(mimaSettings(failOnProblem = true))
  .jsSettings(jsSettings)
  .nativeSettings(nativeSettings)

lazy val streamsTests = crossProject(JSPlatform, JVMPlatform, NativePlatform)
  .in(file("streams-tests"))
  .dependsOn(streams)
  .dependsOn(coreTests % "test->test;compile->compile")
  .settings(stdSettings("streams-tests"))
  .settings(crossProjectSettings)
  .settings(testFrameworks += new TestFramework("zio.test.sbt.ZTestFramework"))
  .dependsOn(testRunner)
  .settings(buildInfoSettings("zio.stream"))
  .settings(publish / skip := true)
  .settings(
    Compile / classLoaderLayeringStrategy := ClassLoaderLayeringStrategy.AllLibraryJars
  )
  .enablePlugins(BuildInfoPlugin)
  .jvmConfigure(_.dependsOn(coreTests.jvm % "test->compile"))
  .jsSettings(
    jsSettings,
    scalacOptions ++= {
      if (scalaVersion.value == Scala3) {
        List()
      } else {
        List("-P:scalajs:nowarnGlobalExecutionContext")
      }
    }
  )
  .nativeSettings(nativeSettings)

lazy val tests = crossProject(JSPlatform, JVMPlatform, NativePlatform)
  .in(file("test"))
  .dependsOn(core, streams)
  .settings(stdSettings("zio-test"))
  .settings(crossProjectSettings)
  .settings(macroDefinitionSettings)
  .settings(macroExpansionSettings)
  .settings(
    libraryDependencies ++= Seq(
      ("org.portable-scala" %%% "portable-scala-reflect" % "1.1.2")
        .cross(CrossVersion.for3Use2_13)
    )
  )
  .settings(
    scalacOptions ++= {
      if (scalaVersion.value == Scala3)
        Seq.empty
      else
        Seq("-P:silencer:globalFilters=[zio.stacktracer.TracingImplicits.disableAutoTrace]")
    }
  )
  .jvmSettings(mimaSettings(failOnProblem = false))
  .jsSettings(
    jsSettings,
    libraryDependencies ++= List(
      "io.github.cquiroz" %%% "scala-java-time"      % "2.4.0-M3",
      "io.github.cquiroz" %%% "scala-java-time-tzdb" % "2.4.0-M3"
    )
  )
  .nativeSettings(
    nativeSettings,
    libraryDependencies ++= List(
      "io.github.cquiroz" %%% "scala-java-time"      % "2.4.0-M3",
      "io.github.cquiroz" %%% "scala-java-time-tzdb" % "2.4.0-M3",
      "com.github.lolgab" %%% "scala-native-crypto"  % "0.0.4"
    )
  )

lazy val testTests = crossProject(JSPlatform, JVMPlatform, NativePlatform)
  .in(file("test-tests"))
  .dependsOn(tests)
  .settings(stdSettings("test-tests"))
  .settings(crossProjectSettings)
  .settings(testFrameworks += new TestFramework("zio.test.sbt.ZTestFramework"))
  .dependsOn(testRunner)
  .settings(buildInfoSettings("zio.test"))
  .settings(publish / skip := true)
  .settings(macroExpansionSettings)
  .enablePlugins(BuildInfoPlugin)
  .jsSettings(
    jsSettings,
    libraryDependencies ++= List(
      ("org.scala-js" %%% "scalajs-java-securerandom" % "1.0.0").cross(CrossVersion.for3Use2_13)
    )
  )
  .nativeSettings(nativeSettings)

lazy val testMagnolia = crossProject(JVMPlatform, JSPlatform)
  .in(file("test-magnolia"))
  .dependsOn(tests)
  .settings(stdSettings("zio-test-magnolia"))
  .settings(crossProjectSettings)
  .settings(macroDefinitionSettings)
  .settings(
    crossScalaVersions --= Seq(Scala211),
    scalacOptions ++= {
      if (scalaVersion.value == Scala3)
        Seq.empty
      else
        Seq("-language:experimental.macros")
    },
    libraryDependencies ++= {
      if (scalaVersion.value == Scala3)
        Seq(
          ("com.softwaremill.magnolia1_3" %%% "magnolia" % "1.1.1")
            .exclude("org.scala-lang", "scala-compiler")
        )
      else
        Seq(
          ("com.softwaremill.magnolia1_2" %%% "magnolia" % "1.1.1")
            .exclude("org.scala-lang", "scala-compiler")
        )
    }
  )
  .jsSettings(jsSettings)

lazy val testMagnoliaTests = crossProject(JVMPlatform, JSPlatform)
  .in(file("test-magnolia-tests"))
  .dependsOn(testMagnolia)
  .dependsOn(testTests % "test->test;compile->compile")
  .settings(stdSettings("test-magnolia-tests"))
  .settings(crossProjectSettings)
  .settings(testFrameworks += new TestFramework("zio.test.sbt.ZTestFramework"))
  .dependsOn(testRunner)
  .settings(buildInfoSettings("zio.test"))
  .settings(
    publish / skip := true,
    crossScalaVersions --= Seq(Scala211)
  )
  .jsSettings(jsSettings)
  .enablePlugins(BuildInfoPlugin)

lazy val testRefined = crossProject(JVMPlatform, JSPlatform)
  .in(file("test-refined"))
  .dependsOn(testMagnolia)
  .settings(stdSettings("zio-test-refined"))
  .settings(crossProjectSettings)
  .settings(macroDefinitionSettings)
  .settings(
    crossScalaVersions --= Seq(Scala211),
    libraryDependencies ++=
      Seq(
        ("eu.timepit" %% "refined" % "0.10.1").cross(CrossVersion.for3Use2_13)
      )
  )
  .jsSettings(jsSettings)

lazy val testScalaCheck = crossProject(JSPlatform, JVMPlatform, NativePlatform)
  .in(file("test-scalacheck"))
  .dependsOn(tests)
  .settings(stdSettings("zio-test-scalacheck"))
  .settings(crossProjectSettings)
  .settings(
    crossScalaVersions --= Seq(Scala211),
    libraryDependencies ++= Seq(
      ("org.scalacheck" %%% "scalacheck" % "1.16.0")
    )
  )
  .jsSettings(jsSettings)
  .nativeSettings(nativeSettings)

lazy val stacktracer = crossProject(JSPlatform, JVMPlatform, NativePlatform)
  .in(file("stacktracer"))
  .settings(stdSettings("zio-stacktracer"))
  .settings(crossProjectSettings)
  .settings(macroDefinitionSettings)
  .settings(buildInfoSettings("zio.internal.stacktracer"))
  .enablePlugins(BuildInfoPlugin)
  .jvmSettings(replSettings)
  .jsSettings(jsSettings)
  .nativeSettings(
    nativeSettings,
    scalacOptions -= "-Xfatal-warnings" // Issue 3112
  )

lazy val testRunner = crossProject(JSPlatform, JVMPlatform, NativePlatform)
  .in(file("test-sbt"))
  .settings(stdSettings("zio-test-sbt"))
  .settings(crossProjectSettings)
  .settings(Test / run / mainClass := Some("zio.test.sbt.TestMain"))
  .settings(testFrameworks += new TestFramework("zio.test.sbt.ZTestFramework"))
  .settings(
    scalacOptions ++= {
      if (scalaVersion.value == Scala3)
        Seq.empty
      else
        Seq("-P:silencer:globalFilters=[zio.stacktracer.TracingImplicits.disableAutoTrace]")
    }
  )
  .dependsOn(core)
  .dependsOn(tests)
  .jvmSettings(libraryDependencies ++= Seq("org.scala-sbt" % "test-interface" % "1.0"))
  .jsSettings(
    jsSettings,
    libraryDependencies ++= Seq(
      ("org.scala-js" %% "scalajs-test-interface" % scalaJSVersion).cross(CrossVersion.for3Use2_13)
    )
  )
  .nativeSettings(
    nativeSettings,
    libraryDependencies ++= Seq("org.scala-native" %%% "test-interface" % nativeVersion)
  )

lazy val testJunitRunner = crossProject(JVMPlatform) // TODO: make plain project, nothing cross about this
  .in(file("test-junit"))
  .settings(stdSettings("zio-test-junit"))
  .settings(crossProjectSettings)
  .settings(libraryDependencies ++= Seq("junit" % "junit" % "4.13.2"))
  .dependsOn(tests)
  .jvm

lazy val testJunitRunnerTests = crossProject(JVMPlatform) // TODO: make plain project, nothing cross about this
  .in(file("test-junit-tests"))
  .settings(stdSettings("test-junit-tests"))
  .settings(crossProjectSettings)
  .settings(Test / fork := true)
  .settings(Test / javaOptions ++= {
    Seq(
      s"-Dproject.dir=${baseDirectory.value}",
      s"-Dproject.version=${version.value}",
      s"-Dscala.version=${scalaVersion.value}",
      s"-Dscala.compat.version=${scalaBinaryVersion.value}"
    )
  })
  .settings(publish / skip := true)
  .settings(testFrameworks += new TestFramework("zio.test.sbt.ZTestFramework"))
  .settings(
    crossScalaVersions --= List(Scala211),
    libraryDependencies ++= Seq(
      "junit"                   % "junit"     % "4.13.2" % Test,
      "org.scala-lang.modules" %% "scala-xml" % "2.1.0"  % Test,
      // required to run embedded maven in the tests
      "org.apache.maven"       % "maven-embedder"         % "3.8.5"  % Test,
      "org.apache.maven"       % "maven-compat"           % "3.8.5"  % Test,
      "org.apache.maven.wagon" % "wagon-http"             % "3.5.1"  % Test,
      "org.eclipse.aether"     % "aether-connector-basic" % "1.1.0"  % Test,
      "org.eclipse.aether"     % "aether-transport-wagon" % "1.1.0"  % Test,
      "org.slf4j"              % "slf4j-simple"           % "1.7.36" % Test
    )
  )
  .dependsOn(
    tests,
    testRunner
  )
  // publish locally so embedded maven runs against locally compiled zio
  .settings(
    Test / Keys.test :=
      (Test / Keys.test)
        .dependsOn(testJunitRunner / publishM2)
        .dependsOn(tests.jvm / publishM2)
        .dependsOn(core.jvm / publishM2)
        .dependsOn(streams.jvm / publishM2)
        .dependsOn(stacktracer.jvm / publishM2)
        .value
  )
  .jvm

lazy val concurrent = crossProject(JSPlatform, JVMPlatform, NativePlatform)
  .in(file("concurrent"))
  .dependsOn(core)
  .settings(stdSettings("zio-concurrent"))
  .settings(crossProjectSettings)
  .settings(buildInfoSettings("zio.concurrent"))
  .enablePlugins(BuildInfoPlugin)
  .dependsOn(testRunner % Test)
  .settings(testFrameworks += new TestFramework("zio.test.sbt.ZTestFramework"))
  .jvmSettings(mimaSettings(failOnProblem = false))
  .jsSettings(jsSettings)
  .nativeSettings(nativeSettings)

/**
 * Examples sub-project that is not included in the root project.
 *
 * To run tests: `sbt "examplesJVM/test"`
 */
lazy val examples = crossProject(JVMPlatform, JSPlatform, NativePlatform)
  .in(file("examples"))
  .settings(stdSettings("examples"))
  .settings(crossProjectSettings)
  .settings(macroExpansionSettings)
  .settings(testFrameworks += new TestFramework("zio.test.sbt.ZTestFramework"))
  .settings(publish / skip := true)
  .settings(Test / test := (Test / compile).value)
  .dependsOn(macros, testRunner)
  .jvmConfigure(_.dependsOn(testJunitRunner))
  .jsSettings(
    jsSettings,
    libraryDependencies ++= List(
      ("org.scala-js" %%% "scalajs-java-securerandom" % "1.0.0").cross(CrossVersion.for3Use2_13)
    )
  )
  .nativeSettings(nativeSettings)

lazy val benchmarks = project.module
  .dependsOn(core.jvm, streams.jvm, tests.jvm)
  .enablePlugins(JmhPlugin)
  .settings(replSettings)
  .settings(
    // skip 2.11 benchmarks because akka stop supporting scala 2.11 in 2.6.x
    crossScalaVersions --= List(Scala211, Scala3),
    //
    publish / skip := true,
    libraryDependencies ++=
      Seq(
        "co.fs2"                    %% "fs2-core"        % fs2Version,
        "com.google.code.findbugs"   % "jsr305"          % "3.0.2",
        "com.twitter"               %% "util-core"       % "21.9.0",
        "com.typesafe.akka"         %% "akka-stream"     % "2.6.19",
        "io.github.timwspence"      %% "cats-stm"        % "0.10.3",
        "io.projectreactor"          % "reactor-core"    % "3.4.11",
        "io.reactivex.rxjava2"       % "rxjava"          % "2.2.21",
        "org.jctools"                % "jctools-core"    % "3.3.0",
        "org.ow2.asm"                % "asm"             % "9.2",
        "org.scala-lang"             % "scala-compiler"  % scalaVersion.value % Provided,
        "org.scala-lang"             % "scala-reflect"   % scalaVersion.value,
        "org.typelevel"             %% "cats-effect"     % catsEffectVersion,
        "org.typelevel"             %% "cats-effect-std" % catsEffectVersion,
        "org.scalacheck"            %% "scalacheck"      % "1.16.0",
        "qa.hedgehog"               %% "hedgehog-core"   % "0.7.0",
        "com.github.japgolly.nyaya" %% "nyaya-gen"       % "0.10.0"
      ),
    unusedCompileDependenciesFilter -= libraryDependencies.value
      .map(moduleid =>
        moduleFilter(
          organization = moduleid.organization,
          name = moduleid.name
        )
      )
      .reduce(_ | _),
    Compile / console / scalacOptions := Seq(
      "-language:higherKinds",
      "-language:existentials",
      "-Xsource:2.13",
      "-Yrepl-class-based"
    )
  )

lazy val jsdocs = project
  .settings(libraryDependencies += ("org.scala-js" %%% "scalajs-dom" % "1.0.0").cross(CrossVersion.for3Use2_13))
  .enablePlugins(ScalaJSPlugin)

val http4sV     = "0.23.6"
val doobieV     = "1.0.0-RC1"
val catsEffectV = "3.2.9"
val zioActorsV  = "0.0.9"

lazy val scalafixSettings = List(
  scalaVersion := Scala213,
  addCompilerPlugin(scalafixSemanticdb),
  crossScalaVersions --= List(Scala211, Scala212, Scala3),
  scalacOptions ++= List(
    "-Yrangepos",
    "-P:semanticdb:synthetics:on"
  )
)

lazy val scalafixRules = project.module
  .in(file("scalafix/rules")) // TODO .in needed when name matches?
  .settings(
    scalafixSettings,
    semanticdbEnabled                      := true, // enable SemanticDB
    libraryDependencies += "ch.epfl.scala" %% "scalafix-core" % "0.10.4"
  )

val zio1Version = "1.0.12"

lazy val scalafixInput = project
  .in(file("scalafix/input"))
  .settings(
    scalafixSettings,
    publish / skip                   := true,
    libraryDependencies += "dev.zio" %% "zio"         % zio1Version,
    libraryDependencies += "dev.zio" %% "zio-streams" % zio1Version,
    libraryDependencies += "dev.zio" %% "zio-test"    % zio1Version
  )

lazy val scalafixOutput = project
  .in(file("scalafix/output"))
  .settings(
    scalafixSettings,
    publish / skip := true
  )
  .dependsOn(core.jvm, tests.jvm, streams.jvm, managed.jvm)

lazy val scalafixTests = project
  .in(file("scalafix/tests"))
  .settings(
    scalafixSettings,
    publish / skip                        := true,
    libraryDependencies += "ch.epfl.scala" % "scalafix-testkit" % "0.10.1" % Test cross CrossVersion.full,
    Compile / compile :=
      (Compile / compile).dependsOn(scalafixInput / Compile / compile).value,
    scalafixTestkitOutputSourceDirectories :=
      (scalafixOutput / Compile / sourceDirectories).value,
    scalafixTestkitInputSourceDirectories :=
      (scalafixInput / Compile / sourceDirectories).value,
    scalafixTestkitInputClasspath :=
      (scalafixInput / Compile / fullClasspath).value
  )
  .dependsOn(scalafixRules)
  .enablePlugins(ScalafixTestkitPlugin)

lazy val docs = project.module
  .in(file("zio-docs"))
  .settings(
    publish / skip := true,
    moduleName     := "zio-docs",
    scalaVersion   := Scala213,
    unusedCompileDependenciesFilter -= moduleFilter("org.scalameta", "mdoc"),
    scalacOptions -= "-Yno-imports",
    scalacOptions -= "-Xfatal-warnings",
    scalacOptions += "-Wconf:any:s",
    Compile / fork := false,
    scalacOptions ~= { _ filterNot (_ startsWith "-Ywarn") },
    scalacOptions ~= { _ filterNot (_ startsWith "-Xlint") },
    crossScalaVersions --= List(Scala211, Scala212, Scala3),
    mdocIn  := (LocalRootProject / baseDirectory).value / "docs",
    mdocOut := (LocalRootProject / baseDirectory).value / "website" / "docs",
    ScalaUnidoc / unidoc / unidocProjectFilter := inProjects(
      core.jvm,
      streams.jvm,
      tests.jvm,
      testMagnolia.jvm,
      testRefined.jvm,
      testScalaCheck.jvm
    ),
    ScalaUnidoc / unidoc / target := (LocalRootProject / baseDirectory).value / "website" / "static" / "api",
    cleanFiles += (ScalaUnidoc / unidoc / target).value,
    docusaurusCreateSite     := docusaurusCreateSite.dependsOn(Compile / unidoc).value,
    docusaurusPublishGhpages := docusaurusPublishGhpages.dependsOn(Compile / unidoc).value,
    libraryDependencies ++= Seq(
      "commons-io"             % "commons-io"                  % "2.11.0" % "provided",
      "io.d11"                %% "zhttp"                       % "2.0.0-RC10",
      "io.7mind.izumi"        %% "distage-core"                % "1.0.8",
      "io.7mind.izumi"        %% "logstage-core"               % "1.0.8",
      "org.jsoup"              % "jsoup"                       % "1.14.3" % "provided",
      "org.reactivestreams"    % "reactive-streams-examples"   % "1.0.3"  % "provided",
      "org.typelevel"         %% "cats-effect"                 % catsEffectV,
      "dev.zio"               %% "zio-actors"                  % zioActorsV,
      "dev.zio"               %% "zio-akka-cluster"            % "0.2.0",
      "dev.zio"               %% "zio-cache"                   % "0.2.0-RC6",
      "dev.zio"               %% "zio-config"                  % "3.0.1",
      "dev.zio"               %% "zio-config-magnolia"         % "3.0.1",
      "dev.zio"               %% "zio-config-typesafe"         % "3.0.1",
      "dev.zio"               %% "zio-config-refined"          % "3.0.1",
      "dev.zio"               %% "zio-ftp"                     % "0.3.3",
      "dev.zio"               %% "zio-json"                    % "0.3.0-RC10",
      "dev.zio"               %% "zio-kafka"                   % "2.0.0",
      "dev.zio"               %% "zio-logging"                 % "2.0.0",
      "dev.zio"               %% "zio-logging-slf4j"           % "2.0.0",
      "dev.zio"               %% "zio-metrics-prometheus"      % "1.0.12",
      "dev.zio"               %% "zio-metrics-connectors"      % "2.0.0-RC6",
      "dev.zio"               %% "zio-nio"                     % "1.0.0-RC11",
      "dev.zio"               %% "zio-optics"                  % "0.1.0",
      "dev.zio"               %% "zio-prelude"                 % "1.0.0-RC6",
      "dev.zio"               %% "zio-process"                 % "0.5.0",
      "dev.zio"               %% "zio-rocksdb"                 % "0.3.0",
      "dev.zio"               %% "zio-s3"                      % "0.3.7",
      "dev.zio"               %% "zio-schema"                  % "0.1.1",
      "dev.zio"               %% "zio-sqs"                     % "0.4.2",
      "dev.zio"               %% "zio-opentracing"             % "0.8.2",
      "io.laserdisc"          %% "tamer-db"                    % "0.16.1",
      "io.jaegertracing"       % "jaeger-core"                 % "1.6.0",
      "io.jaegertracing"       % "jaeger-client"               % "1.6.0",
      "io.jaegertracing"       % "jaeger-zipkin"               % "1.6.0",
      "io.zipkin.reporter2"    % "zipkin-reporter"             % "2.16.3",
      "io.zipkin.reporter2"    % "zipkin-sender-okhttp3"       % "2.16.3",
      "dev.zio"               %% "zio-interop-cats"            % "3.1.1.0",
      "dev.zio"               %% "zio-interop-scalaz7x"        % "7.3.3.0",
      "dev.zio"               %% "zio-interop-reactivestreams" % "1.3.7",
      "dev.zio"               %% "zio-interop-twitter"         % "20.10.0.0",
      "dev.zio"               %% "zio-zmx"                     % "0.0.9",
      "dev.zio"               %% "zio-query"                   % "0.2.10",
      "dev.zio"               %% "zio-mock"                    % "1.0.0-RC9",
      "org.polynote"          %% "uzhttp"                      % "0.2.8",
      "org.tpolecat"          %% "doobie-core"                 % doobieV,
      "org.tpolecat"          %% "doobie-h2"                   % doobieV,
      "org.tpolecat"          %% "doobie-hikari"               % doobieV,
      "org.http4s"            %% "http4s-blaze-server"         % http4sV,
      "org.http4s"            %% "http4s-blaze-client"         % http4sV,
      "org.http4s"            %% "http4s-dsl"                  % http4sV,
      "com.github.ghostdogpr" %% "caliban"                     % "2.0.0",
      "com.github.ghostdogpr" %% "caliban-zio-http"            % "2.0.0",
      "org.scalameta"         %% "munit"                       % "1.0.0-M6",
      "com.github.poslegm"    %% "munit-zio"                   % "0.1.1",
      "nl.vroste"             %% "rezilience"                  % "0.7.0",
      "io.github.gaelrenoux"  %% "tranzactio"                  % "2.1.0",
      "io.github.neurodyne"   %% "zio-arrow"                   % "0.2.1",
      "nl.vroste"             %% "zio-amqp"                    % "0.2.2",
//      "dev.zio"                       %% "zio-aws-core"                  % "5.17.102.7",
//      "dev.zio"                       %% "zio-aws-ec2"                   % "5.17.102.7",
//      "dev.zio"                       %% "zio-aws-elasticbeanstalk"      % "5.17.102.7",
//      "dev.zio"                       %% "zio-aws-netty"                 % "5.17.102.7",
      "io.github.neurodyne"           %% "zio-aws-s3"                    % "0.4.13",
      "com.coralogix"                 %% "zio-k8s-client"                % "1.3.4",
      "com.softwaremill.sttp.client3" %% "async-http-client-backend-zio" % "3.3.14",
      "nl.vroste"                     %% "zio-kinesis"                   % "0.20.0",
      "com.vladkopanev"               %% "zio-saga-core"                 % "0.4.0",
      "io.scalac"                     %% "zio-slick-interop"             % "0.4",
      "com.typesafe.slick"            %% "slick-hikaricp"                % "3.3.3",
      "info.senia"                    %% "zio-test-akka-http"            % "1.0.3",
      "io.getquill"                   %% "quill-jdbc-zio"                % "3.10.0",
      "com.typesafe.akka"             %% "akka-http"                     % "10.2.10",
      "com.typesafe.akka"             %% "akka-cluster-typed"            % "2.6.20",
      "com.typesafe.akka"             %% "akka-cluster-sharding-typed"   % "2.6.20",
      "com.devsisters"                %% "shardcake-core"                % "2.0.0",
      "com.devsisters"                %% "shardcake-storage-redis"       % "2.0.0",
      "com.devsisters"                %% "shardcake-protocol-grpc"       % "2.0.0",
      "com.devsisters"                %% "shardcake-entities"            % "2.0.0",
      "com.devsisters"                %% "shardcake-manager"             % "2.0.0",
      "com.devsisters"                %% "shardcake-serialization-kryo"  % "2.0.0",
      "com.thesamet.scalapb.zio-grpc" %% "zio-grpc-core"                 % "0.6.0-test4"
    ),
    resolvers += "Confluent" at "https://packages.confluent.io/maven",
    fork           := true,
    Compile / fork := false
  )
  .settings(macroDefinitionSettings)
  .settings(mdocJS := Some(jsdocs))
  .dependsOn(
    core.jvm,
    streams.jvm,
    concurrent.jvm,
    tests.jvm,
    testMagnolia.jvm,
    testRefined.jvm,
    testScalaCheck.jvm,
    core.js
  )
  .enablePlugins(MdocPlugin, DocusaurusPlugin, ScalaUnidocPlugin)<|MERGE_RESOLUTION|>--- conflicted
+++ resolved
@@ -235,11 +235,7 @@
   .settings(stdSettings("zio"))
   .settings(crossProjectSettings)
   .settings(buildInfoSettings("zio"))
-<<<<<<< HEAD
-  .settings(libraryDependencies += "dev.zio" %%% "izumi-reflect" % "2.2.2")
-=======
   .settings(libraryDependencies += "dev.zio" %%% "izumi-reflect" % "2.2.5")
->>>>>>> 0475a0d3
   .enablePlugins(BuildInfoPlugin)
   .settings(macroDefinitionSettings)
   .settings(
