import explicitdeps.ExplicitDepsPlugin.autoImport._
import sbt.Keys._
import sbt._
import sbtbuildinfo.BuildInfoKeys._
import sbtbuildinfo._
import sbtcrossproject.CrossPlugin.autoImport._

object BuildHelper {
  private val versions: Map[String, String] = {
    import org.snakeyaml.engine.v2.api.{Load, LoadSettings}

    import java.util.{List => JList, Map => JMap}
    import scala.jdk.CollectionConverters._
    val doc = new Load(LoadSettings.builder().build())
      .loadFromReader(scala.io.Source.fromFile(".github/workflows/ci.yml").bufferedReader())
    val yaml = doc.asInstanceOf[JMap[String, JMap[String, JMap[String, JMap[String, JMap[String, JList[String]]]]]]]
    val list = yaml.get("jobs").get("test").get("strategy").get("matrix").get("scala").asScala
    list.map { v =>
      val vs = v.split('.'); val init = vs.take(vs(0) match { case "2" => 2; case _ => 1 }); (init.mkString("."), v)
    }.toMap
  }
  val Scala211: String = versions("2.11")
  val Scala212: String = versions("2.12")
  val Scala213: String = versions("2.13")
  val Scala3: String   = versions("3")

  val SilencerVersion = "1.7.8"

  private val stdOptions = Seq(
    "-deprecation",
    "-encoding",
    "UTF-8",
    "-feature",
    "-unchecked"
  ) ++ {
    if (true) {
      Seq("-Xfatal-warnings")
    } else {
      Nil
    }
  }

  private val std2xOptions = Seq(
    "-language:higherKinds",
    "-language:existentials",
    "-explaintypes",
    "-Yrangepos",
    "-Xlint:_,-missing-interpolator,-type-parameter-shadow",
    "-Ywarn-numeric-widen",
    "-Ywarn-value-discard"
  )

  private def optimizerOptions(optimize: Boolean) =
    if (optimize)
      Seq(
        "-opt:l:inline",
        "-opt-inline-from:zio.internal.**"
      )
    else Nil

  def buildInfoSettings(packageName: String) =
    Seq(
      buildInfoKeys    := Seq[BuildInfoKey](organization, moduleName, name, version, scalaVersion, sbtVersion, isSnapshot),
      buildInfoPackage := packageName
    )

  val dottySettings = Seq(
    crossScalaVersions += Scala3,
    scalacOptions ++= {
      if (scalaVersion.value == Scala3)
        Seq("-noindent")
      else
        Seq()
    },
    Compile / doc / sources := {
      val old = (Compile / doc / sources).value
      if (scalaVersion.value == Scala3) {
        Nil
      } else {
        old
      }
    },
    Test / parallelExecution := {
      val old = (Test / parallelExecution).value
      if (scalaVersion.value == Scala3) {
        false
      } else {
        old
      }
    }
  )

  // Keep this consistent with the version in .core-tests/shared/src/test/scala/REPLSpec.scala
  val replSettings = makeReplSettings {
    """|import zio._
       |import zio.Console._
       |import zio.Runtime.default._
       |implicit class RunSyntax[A](io: ZIO[ZEnv, Any, A]){ def unsafeRun: A = Runtime.default.unsafeRun(io.provide(ZEnv.live)) }
    """.stripMargin
  }

  // Keep this consistent with the version in .streams-tests/shared/src/test/scala/StreamREPLSpec.scala
  val streamReplSettings = makeReplSettings {
    """|import zio._
       |import zio.Console._
       |import 
       |import zio.stream._
       |import zio.Runtime.default._
       |implicit class RunSyntax[A](io: ZIO[ZEnv, Any, A]){ def unsafeRun: A = Runtime.default.unsafeRun(io.provide(ZEnv.live)) }
    """.stripMargin
  }

  def makeReplSettings(initialCommandsStr: String) = Seq(
    // In the repl most warnings are useless or worse.
    // This is intentionally := as it's more direct to enumerate the few
    // options we do want than to try to subtract off the ones we don't.
    // One of -Ydelambdafy:inline or -Yrepl-class-based must be given to
    // avoid deadlocking on parallel operations, see
    //   https://issues.scala-lang.org/browse/SI-9076
    Compile / console / scalacOptions := Seq(
      "-language:higherKinds",
      "-language:existentials",
      "-Xsource:2.13",
      "-Yrepl-class-based"
    ),
    Compile / console / initialCommands := initialCommandsStr
  )

  def extraOptions(scalaVersion: String, optimize: Boolean) =
    CrossVersion.partialVersion(scalaVersion) match {
      case Some((3, _)) =>
        Seq(
          "-language:implicitConversions",
          "-Xignore-scala2-macros"
        )
      case Some((2, 13)) =>
        Seq(
          "-Ywarn-unused:params,-implicits"
        ) ++ std2xOptions ++ optimizerOptions(optimize)
      case Some((2, 12)) =>
        Seq(
          "-opt-warnings",
          "-Ywarn-extra-implicit",
          "-Ywarn-unused:_,imports",
          "-Ywarn-unused:imports",
          "-Ypartial-unification",
          "-Yno-adapted-args",
          "-Ywarn-inaccessible",
          "-Ywarn-infer-any",
          "-Ywarn-nullary-override",
          "-Ywarn-nullary-unit",
          "-Ywarn-unused:params,-implicits",
          "-Xfuture",
          "-Xsource:2.13",
          "-Xmax-classfile-name",
          "242"
        ) ++ std2xOptions ++ optimizerOptions(optimize)
      case Some((2, 11)) =>
        Seq(
          "-Ypartial-unification",
          "-Yno-adapted-args",
          "-Ywarn-inaccessible",
          "-Ywarn-infer-any",
          "-Ywarn-nullary-override",
          "-Ywarn-nullary-unit",
          "-Xexperimental",
          "-Ywarn-unused-import",
          "-Xfuture",
          "-Xsource:2.13",
          "-Xmax-classfile-name",
          "242"
        ) ++ std2xOptions
      case _ => Seq.empty
    }

  def platformSpecificSources(platform: String, conf: String, baseDirectory: File)(versions: String*) = for {
    platform <- List("shared", platform)
    version  <- "scala" :: versions.toList.map("scala-" + _)
    result    = baseDirectory.getParentFile / platform.toLowerCase / "src" / conf / version
    if result.exists
  } yield result

  def crossPlatformSources(scalaVer: String, platform: String, conf: String, baseDir: File) = {
    val versions = CrossVersion.partialVersion(scalaVer) match {
      case Some((2, 11)) =>
        List("2.11+", "2.11-2.12")
      case Some((2, 12)) =>
        List("2.11+", "2.12+", "2.11-2.12", "2.12-2.13")
      case Some((2, 13)) =>
        List("2.11+", "2.12+", "2.13+", "2.12-2.13")
      case Some((3, _)) =>
        List("2.11+", "2.12+", "2.13+")
      case _ =>
        List()
    }
    platformSpecificSources(platform, conf, baseDir)(versions: _*)
  }

  lazy val crossProjectSettings = Seq(
    Compile / unmanagedSourceDirectories ++= {
      crossPlatformSources(
        scalaVersion.value,
        crossProjectPlatform.value.identifier,
        "main",
        baseDirectory.value
      )
    },
    Test / unmanagedSourceDirectories ++= {
      crossPlatformSources(
        scalaVersion.value,
        crossProjectPlatform.value.identifier,
        "test",
        baseDirectory.value
      )
    }
  )

  def stdSettings(prjName: String) = Seq(
    name                     := s"$prjName",
    crossScalaVersions       := Seq(Scala211, Scala212, Scala213, Scala3),
    ThisBuild / scalaVersion := Scala213,
    scalacOptions ++= stdOptions ++ extraOptions(scalaVersion.value, optimize = !isSnapshot.value),
    libraryDependencies ++= {
      if (scalaVersion.value == Scala3)
        Seq(
          "com.github.ghik" % s"silencer-lib_$Scala213" % SilencerVersion % Provided
        )
      else
        Seq(
          "com.github.ghik" % "silencer-lib" % SilencerVersion % Provided cross CrossVersion.full,
          compilerPlugin("com.github.ghik" % "silencer-plugin" % SilencerVersion cross CrossVersion.full)
        )
    },
    Test / parallelExecution := true,
    incOptions ~= (_.withLogRecompileOnMacro(false)),
<<<<<<< HEAD
    // autoAPIMappings := true,
    unusedCompileDependenciesFilter -= moduleFilter("org.scala-js", "scalajs-library")
=======
    autoAPIMappings := true,
    unusedCompileDependenciesFilter -= moduleFilter("org.scala-js", "scalajs-library"),
    Compile / fork := true,
    Test / fork    := false
>>>>>>> 4585185e
  )

  def macroExpansionSettings = Seq(
    scalacOptions ++= {
      CrossVersion.partialVersion(scalaVersion.value) match {
        case Some((2, 13)) => Seq("-Ymacro-annotations")
        case _             => Seq.empty
      }
    },
    libraryDependencies ++= {
      CrossVersion.partialVersion(scalaVersion.value) match {
        case Some((2, x)) if x <= 12 =>
          Seq(compilerPlugin(("org.scalamacros" % "paradise" % "2.1.1").cross(CrossVersion.full)))
        case _ => Seq.empty
      }
    }
  )

  def macroDefinitionSettings = Seq(
    scalacOptions += "-language:experimental.macros",
    libraryDependencies ++= {
      if (scalaVersion.value == Scala3) Seq()
      else
        Seq(
          "org.scala-lang" % "scala-reflect"  % scalaVersion.value % "provided",
          "org.scala-lang" % "scala-compiler" % scalaVersion.value % "provided"
        )
    }
  )

  def nativeSettings = Seq(
    Test / test             := (Test / compile).value,
    doc / skip              := true,
    Compile / doc / sources := Seq.empty,
    crossScalaVersions -= Scala3
  )

  def welcomeMessage = onLoadMessage := {
    import scala.Console

    def header(text: String): String = s"${Console.RED}$text${Console.RESET}"

    def item(text: String): String    = s"${Console.GREEN}> ${Console.CYAN}$text${Console.RESET}"
    def subItem(text: String): String = s"  ${Console.YELLOW}> ${Console.CYAN}$text${Console.RESET}"

    s"""|${header(" ________ ___")}
        |${header("|__  /_ _/ _ \\")}
        |${header("  / / | | | | |")}
        |${header(" / /_ | | |_| |")}
        |${header(s"/____|___\\___/   ${version.value}")}
        |
        |Useful sbt tasks:
        |${item("build")} - Prepares sources, compiles and runs tests.
        |${item("fmt")} - Formats source files using scalafmt
        |${item("~compileJVM")} - Compiles all JVM modules (file-watch enabled)
        |${item("testJVM")} - Runs all JVM tests
        |${item("testJS")} - Runs all ScalaJS tests
        |${item("testOnly *.YourSpec -- -t \"YourLabel\"")} - Only runs tests with matching term e.g.
        |${subItem("coreTestsJVM/testOnly *.ZIOSpec -- -t \"happy-path\"")}
        |${item("docs/docusaurusCreateSite")} - Generates the ZIO microsite
      """.stripMargin
  }

  implicit class ModuleHelper(p: Project) {
    def module: Project = p.in(file(p.id)).settings(stdSettings(p.id))
  }
}<|MERGE_RESOLUTION|>--- conflicted
+++ resolved
@@ -233,15 +233,10 @@
     },
     Test / parallelExecution := true,
     incOptions ~= (_.withLogRecompileOnMacro(false)),
-<<<<<<< HEAD
     // autoAPIMappings := true,
-    unusedCompileDependenciesFilter -= moduleFilter("org.scala-js", "scalajs-library")
-=======
-    autoAPIMappings := true,
     unusedCompileDependenciesFilter -= moduleFilter("org.scala-js", "scalajs-library"),
     Compile / fork := true,
     Test / fork    := false
->>>>>>> 4585185e
   )
 
   def macroExpansionSettings = Seq(
