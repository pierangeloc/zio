--- conflicted
+++ resolved
@@ -16,14 +16,9 @@
 
 package zio.test.magnolia
 
-import _root_.zio.test.{Gen, Sized}
 import magnolia._
-<<<<<<< HEAD
+import zio.{Has, Random}
 import zio.test.{Gen, Sized}
-import zio.{Has, Random}
-=======
-import zio.random.Random
->>>>>>> dd58b12f
 
 import java.time.{Instant, LocalDate, LocalDateTime}
 import java.util.UUID
