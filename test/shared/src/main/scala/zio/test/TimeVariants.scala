--- conflicted
+++ resolved
@@ -16,13 +16,8 @@
 
 package zio.test
 
-<<<<<<< HEAD
+import com.github.ghik.silencer.silent
 import zio.{Duration, Has, Random}
-=======
-import com.github.ghik.silencer.silent
-import zio.duration.Duration
-import zio.random.Random
->>>>>>> 50465f01
 
 import java.time._
 import scala.collection.JavaConverters._
@@ -30,12 +25,9 @@
 trait TimeVariants {
 
   /**
-<<<<<<< HEAD
-   * A generator of finite `zio.Duration` values. Shrinks toward `Duration.Zero`.
-=======
    * A generator of `java.time.DayOfWeek` values. Shrinks toward `DayOfWeek.MONDAY`.
    */
-  final def anyDayOfWeek: Gen[Random, DayOfWeek] =
+  final def anyDayOfWeek: Gen[Has[Random], DayOfWeek] =
     Gen.elements(
       DayOfWeek.MONDAY,
       DayOfWeek.TUESDAY,
@@ -48,7 +40,6 @@
 
   /**
    * A generator of finite `zio.duration.Duration` values. Shrinks toward `Duration.Zero`.
->>>>>>> 50465f01
    */
   final def anyFiniteDuration: Gen[Has[Random], Duration] = Gen.long(0L, Long.MaxValue).map(Duration.Finite(_))
 
@@ -60,7 +51,7 @@
   /**
    * A generator of `java.time.LocalDate` values. Shrinks toward `LocalDate.MIN`.
    */
-  final def anyLocalDate: Gen[Random, LocalDate] =
+  final def anyLocalDate: Gen[Has[Random], LocalDate] =
     for {
       year  <- anyYear
       month <- Gen.int(1, 12)
@@ -71,7 +62,7 @@
   /**
    * A generator of `java.time.LocalTime` values. Shrinks toward `LocalTime.MIN`.
    */
-  final def anyLocalTime: Gen[Random, LocalTime] =
+  final def anyLocalTime: Gen[Has[Random], LocalTime] =
     for {
       hour   <- Gen.int(0, 23)
       minute <- Gen.int(0, 59)
@@ -87,7 +78,7 @@
   /**
    * A generator of `java.time.Month` values. Shrinks toward `Month.JANUARY`.
    */
-  final def anyMonth: Gen[Random, Month] =
+  final def anyMonth: Gen[Has[Random], Month] =
     Gen.elements(
       Month.JANUARY,
       Month.FEBRUARY,
@@ -106,7 +97,7 @@
   /**
    * A generator of `java.time.MonthDay` values. Shrinks toward `MonthDay.of(Month.JANUARY, 1)`.
    */
-  final def anyMonthDay: Gen[Random, MonthDay] =
+  final def anyMonthDay: Gen[Has[Random], MonthDay] =
     for {
       month <- Gen.int(1, 12).map(Month.of)
       days  <- Gen.int(1, month.maxLength())
@@ -118,12 +109,9 @@
   final def anyOffsetDateTime: Gen[Has[Random], OffsetDateTime] = offsetDateTime(OffsetDateTime.MIN, OffsetDateTime.MAX)
 
   /**
-<<<<<<< HEAD
-   * A generator of finite `zio.Duration` values inside the specified range: [min, max]. Shrinks toward min.
-=======
    * A generator of `java.time.OffsetTime` values. Shrinks torward `OffsetTime.MIN`.
    */
-  final def anyOffsetTime: Gen[Random, OffsetTime] =
+  final def anyOffsetTime: Gen[Has[Random], OffsetTime] =
     for {
       time   <- anyLocalTime
       offset <- anyZoneOffset
@@ -132,7 +120,7 @@
   /**
    * A generator of `java.time.Period` values. Shrinks toward `Period.ZERO`.
    */
-  final def anyPeriod: Gen[Random, Period] =
+  final def anyPeriod: Gen[Has[Random], Period] =
     for {
       years  <- Gen.int(0, Int.MaxValue)
       months <- Gen.int(0, Int.MaxValue)
@@ -142,13 +130,13 @@
   /**
    * A generator of `java.time.Year` values. Shrinks toward `Year.of(Year.MIN_VALUE)`.
    */
-  final def anyYear: Gen[Random, Year] =
+  final def anyYear: Gen[Has[Random], Year] =
     Gen.int(Year.MIN_VALUE, Year.MAX_VALUE).map(Year.of)
 
   /**
    * A generator of `java.time.YearMonth` values. Shrinks toward `YearMonth.of(Year.MIN_VALUE, Month.JANUARY)`.
    */
-  final def anyYearMonth: Gen[Random, YearMonth] =
+  final def anyYearMonth: Gen[Has[Random], YearMonth] =
     for {
       year  <- anyYear
       month <- Gen.int(1, 12)
@@ -157,7 +145,7 @@
   /**
    * A generator of `java.time.ZonedDateTime` values. Shrinks toward `ZoneDateTime.of(LocalDateTime.MIN, zoneId)`.
    */
-  final def anyZonedDateTime: Gen[Random, ZonedDateTime] =
+  final def anyZonedDateTime: Gen[Has[Random], ZonedDateTime] =
     for {
       dateTime <- anyLocalDateTime
       zoneId   <- anyZoneId
@@ -167,20 +155,19 @@
    * A generator of `java.time.ZoneId` values. Doesn't have any shrinking.
    */
   @silent("JavaConverters")
-  final def anyZoneId: Gen[Random, ZoneId] =
+  final def anyZoneId: Gen[Has[Random], ZoneId] =
     Gen.elements(ZoneId.getAvailableZoneIds.asScala.map(ZoneId.of).toList: _*).noShrink
 
   /**
    * A generator of `java.time.ZoneOffset` values. Shrinks toward `ZoneOffset.MIN`.
    */
-  final def anyZoneOffset: Gen[Random, ZoneOffset] =
+  final def anyZoneOffset: Gen[Has[Random], ZoneOffset] =
     Gen
       .int(ZoneOffset.MIN.getTotalSeconds, ZoneOffset.MAX.getTotalSeconds)
       .map(ZoneOffset.ofTotalSeconds)
 
   /**
    * A generator of finite `zio.duration.Duration` values inside the specified range: [min, max]. Shrinks toward min.
->>>>>>> 50465f01
    */
   final def finiteDuration(min: Duration, max: Duration): Gen[Has[Random], Duration] =
     Gen.long(min.toNanos, max.toNanos).map(Duration.Finite(_))
