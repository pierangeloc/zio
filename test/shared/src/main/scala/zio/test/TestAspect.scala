/*
 * Copyright 2019-2021 John A. De Goes and the ZIO Contributors
 *
 * Licensed under the Apache License, Version 2.0 (the "License");
 * you may not use this file except in compliance with the License.
 * You may obtain a copy of the License at
 *
 *     http://www.apache.org/licenses/LICENSE-2.0
 *
 * Unless required by applicable law or agreed to in writing, software
 * distributed under the License is distributed on an "AS IS" BASIS,
 * WITHOUT WARRANTIES OR CONDITIONS OF ANY KIND, either express or implied.
 * See the License for the specific language governing permissions and
 * limitations under the License.
 */

package zio.test

import zio._
import zio.test.Assertion.{equalTo, hasMessage, isCase, isSubtype}
import zio.test.environment.{Live, Restorable, TestClock, TestConsole, TestRandom, TestSystem}

import java.util.concurrent.atomic.AtomicReference
import scala.collection.immutable.SortedSet

/**
 * A `TestAspect` is an aspect that can be weaved into specs. You can think of
 * an aspect as a polymorphic function, capable of transforming one test into
 * another, possibly enlarging the environment or error type.
 */
abstract class TestAspect[+LowerR, -UpperR, +LowerE, -UpperE] { self =>

  /**
   * Applies the aspect to some tests in the spec, chosen by the provided
   * predicate.
   */
  def some[R >: LowerR <: UpperR, E >: LowerE <: UpperE](spec: ZSpec[R, E]): ZSpec[R, E]

  /**
   * An alias for [[all]].
   */
  final def apply[R >: LowerR <: UpperR, E >: LowerE <: UpperE](spec: ZSpec[R, E]): ZSpec[R, E] =
    all(spec)

  /**
   * Applies the aspect to every test in the spec.
   */
  final def all[R >: LowerR <: UpperR, E >: LowerE <: UpperE](spec: ZSpec[R, E]): ZSpec[R, E] =
    some[R, E](spec)

  /**
   * Returns a new aspect that represents the sequential composition of this
   * aspect with the specified one.
   */
  final def >>>[LowerR1 >: LowerR, UpperR1 <: UpperR, LowerE1 >: LowerE, UpperE1 <: UpperE](
    that: TestAspect[LowerR1, UpperR1, LowerE1, UpperE1]
  ): TestAspect[LowerR1, UpperR1, LowerE1, UpperE1] =
    new TestAspect[LowerR1, UpperR1, LowerE1, UpperE1] {
      def some[R >: LowerR1 <: UpperR1, E >: LowerE1 <: UpperE1](
        spec: ZSpec[R, E]
      ): ZSpec[R, E] =
        that.some(self.some(spec))
    }

  final def andThen[LowerR1 >: LowerR, UpperR1 <: UpperR, LowerE1 >: LowerE, UpperE1 <: UpperE](
    that: TestAspect[LowerR1, UpperR1, LowerE1, UpperE1]
  ): TestAspect[LowerR1, UpperR1, LowerE1, UpperE1] =
    self >>> that
}
object TestAspect extends TimeoutVariants {

  /**
   * An aspect that returns the tests unchanged
   */
  val identity: TestAspectPoly =
    new TestAspectPoly {
      def some[R, E](spec: ZSpec[R, E]): ZSpec[R, E] =
        spec
    }

  /**
   * An aspect that marks tests as ignored.
   */
<<<<<<< HEAD
  val ignore: TestAspectAtLeastR[Has[Annotations]] =
    new TestAspectAtLeastR[Has[Annotations]] {
      def some[R <: Has[Annotations], E](predicate: String => Boolean, spec: ZSpec[R, E]): ZSpec[R, E] =
=======
  val ignore: TestAspectAtLeastR[Annotations] =
    new TestAspectAtLeastR[Annotations] {
      def some[R <: Annotations, E](spec: ZSpec[R, E]): ZSpec[R, E] =
>>>>>>> dd58b12f
        spec.when(false)
    }

  /**
   * Constructs an aspect that runs the specified effect after every test.
   */
  def after[R0, E0](effect: ZIO[R0, E0, Any]): TestAspect[Nothing, R0, E0, Any] =
    new TestAspect.PerTest[Nothing, R0, E0, Any] {
      def perTest[R <: R0, E >: E0](test: ZIO[R, TestFailure[E], TestSuccess]): ZIO[R, TestFailure[E], TestSuccess] =
        test.exit
          .zipWith(effect.catchAllCause(cause => ZIO.fail(TestFailure.Runtime(cause))).exit)(_ <* _)
          .flatMap(ZIO.done(_))
    }

  /**
   * Constructs an aspect that runs the specified effect after all tests.
   */
  def afterAll[R0](effect: ZIO[R0, Nothing, Any]): TestAspect[Nothing, R0, Nothing, Any] =
    aroundAll(ZIO.unit, effect)

  /**
   * Annotates tests with the specified test annotation.
   */
  def annotate[V](key: TestAnnotation[V], value: V): TestAspectPoly =
    new TestAspectPoly {
      def some[R, E](spec: ZSpec[R, E]): ZSpec[R, E] =
        spec.annotate(key, value)
    }

  /**
   * Constructs an aspect that evaluates every test between two effects,
   * `before` and `after`,  where the result of `before` can be used in
   * `after`.
   */
  def aroundWith[R0, E0, A0](
    before: ZIO[R0, E0, A0]
  )(after: A0 => ZIO[R0, Nothing, Any]): TestAspect[Nothing, R0, E0, Any] =
    new TestAspect.PerTest[Nothing, R0, E0, Any] {
      def perTest[R <: R0, E >: E0](test: ZIO[R, TestFailure[E], TestSuccess]): ZIO[R, TestFailure[E], TestSuccess] =
        before.catchAllCause(c => ZIO.fail(TestFailure.Runtime(c))).acquireReleaseWith(after)(_ => test)
    }

  /**
   * A less powerful variant of `around` where the result of `before` is not
   * required by after.
   */
  def around[R0, E0](before: ZIO[R0, E0, Any], after: ZIO[R0, Nothing, Any]): TestAspect[Nothing, R0, E0, Any] =
    aroundWith(before)(_ => after)

  /**
   * Constructs an aspect that evaluates all tests between two effects,
   * `before` and `after`, where the result of `before` can be used in
   * `after`.
   */
  def aroundAllWith[R0, E0, A0](
    before: ZIO[R0, E0, A0]
  )(after: A0 => ZIO[R0, Nothing, Any]): TestAspect[Nothing, R0, E0, Any] =
    new TestAspect[Nothing, R0, E0, Any] {
<<<<<<< HEAD
      def some[R <: R0, E >: E0](predicate: String => Boolean, spec: ZSpec[R, E]): ZSpec[R, E] = {
        def aroundAll[R <: R0, E >: E0, A](
          specs: ZManaged[R, TestFailure[E], Vector[Spec[R, TestFailure[E], TestSuccess]]]
        ): ZManaged[R, TestFailure[E], Vector[Spec[R, TestFailure[E], TestSuccess]]] =
          ZManaged.acquireReleaseWith(before)(after).mapError(TestFailure.fail) *> specs
        def around[R <: R0, E >: E0, A](
          test: ZIO[R, TestFailure[E], TestSuccess]
        ): ZIO[R, TestFailure[E], TestSuccess] =
          before.mapError(TestFailure.fail).acquireReleaseWith(after)(_ => test)
        spec.caseValue match {
          case Spec.SuiteCase(label, specs, exec)      => Spec.suite(label, aroundAll(specs), exec)
          case Spec.TestCase(label, test, annotations) => Spec.test(label, around(test), annotations)
        }
      }
=======
      def some[R <: R0, E >: E0](spec: ZSpec[R, E]): ZSpec[R, E] =
        Spec.managed(ZManaged.make(before)(after).mapError(TestFailure.fail).as(spec))
>>>>>>> dd58b12f
    }

  /**
   * A less powerful variant of `aroundAll` where the result of `before` is not
   * required by `after`.
   */
  def aroundAll[R0, E0](before: ZIO[R0, E0, Any], after: ZIO[R0, Nothing, Any]): TestAspect[Nothing, R0, E0, Any] =
    aroundAllWith(before)(_ => after)

  /**
   * Constructs an aspect that evaluates every test inside the context of the
   * managed function.
   */
  def aroundTest[R0, E0](
    managed: ZManaged[R0, TestFailure[E0], TestSuccess => ZIO[R0, TestFailure[E0], TestSuccess]]
  ): TestAspect[Nothing, R0, E0, Any] =
    new TestAspect.PerTest[Nothing, R0, E0, Any] {
      def perTest[R <: R0, E >: E0](test: ZIO[R, TestFailure[E], TestSuccess]): ZIO[R, TestFailure[E], TestSuccess] =
        managed.use(f => test.flatMap(f))
    }

  /**
   * Constructs a simple monomorphic aspect that only works with the specified
   * environment and error type.
   */
  def aspect[R0, E0](
    f: ZIO[R0, TestFailure[E0], TestSuccess] => ZIO[R0, TestFailure[E0], TestSuccess]
  ): TestAspect[R0, R0, E0, E0] =
    new TestAspect.PerTest[R0, R0, E0, E0] {
      def perTest[R >: R0 <: R0, E >: E0 <: E0](
        test: ZIO[R, TestFailure[E], TestSuccess]
      ): ZIO[R, TestFailure[E], TestSuccess] =
        f(test)
    }

  /**
   * Constructs an aspect that runs the specified effect before every test.
   */
  def before[R0, E0](effect: ZIO[R0, Nothing, Any]): TestAspect[Nothing, R0, E0, Any] =
    new TestAspect.PerTest[Nothing, R0, E0, Any] {
      def perTest[R <: R0, E](test: ZIO[R, TestFailure[E], TestSuccess]): ZIO[R, TestFailure[E], TestSuccess] =
        effect *> test
    }

  /**
   * Constructs an aspect that runs the specified effect a single time before
   * all tests.
   */
  def beforeAll[R0, E0](effect: ZIO[R0, E0, Any]): TestAspect[Nothing, R0, E0, Any] =
    aroundAll(effect, ZIO.unit)

  /**
   * An aspect that runs each test on a separate fiber and prints a fiber dump
   * if the test fails or has not terminated within the specified duration.
   */
<<<<<<< HEAD
  def diagnose(duration: Duration): TestAspectAtLeastR[Has[Live] with Has[Annotations]] =
    new TestAspectAtLeastR[Has[Live] with Has[Annotations]] {
      def some[R <: Has[Live] with Has[Annotations], E](
        predicate: String => Boolean,
        spec: ZSpec[R, E]
      ): ZSpec[R, E] = {
        def diagnose[R <: Has[Live] with Has[Annotations], E](
=======
  def diagnose(duration: Duration): TestAspectAtLeastR[Live with Annotations] =
    new TestAspectAtLeastR[Live with Annotations] {
      def some[R <: Live with Annotations, E](spec: ZSpec[R, E]): ZSpec[R, E] = {
        def diagnose[R <: Live with Annotations, E](
>>>>>>> dd58b12f
          label: String,
          test: ZIO[R, TestFailure[E], TestSuccess]
        ): ZIO[R, TestFailure[E], TestSuccess] =
          test.fork.flatMap { fiber =>
            fiber.join.raceWith[R, TestFailure[E], TestFailure[E], Unit, TestSuccess](Live.live(ZIO.sleep(duration)))(
              (exit, sleepFiber) => dump(label).when(!exit.succeeded) *> sleepFiber.interrupt *> ZIO.done(exit),
              (_, _) => dump(label) *> fiber.join
            )
          }
        def dump[E, A](label: String): URIO[Has[Live] with Has[Annotations], Unit] =
          Annotations.supervisedFibers.flatMap(fibers => Live.live(Fiber.putDumpStr(label, fibers.toSeq: _*).orDie))
        spec.transform[R, TestFailure[E], TestSuccess] {
          case Spec.TestCase(test, annotations) => Spec.TestCase(diagnose("", test), annotations)
          case c                                => c
        }
      }
    }

  /**
   * An aspect that runs each test with the `TestConsole` instance in the
   * environment set to debug mode so that console output is rendered to
   * standard output in addition to being written to the output buffer.
   */
  val debug: TestAspectAtLeastR[Has[TestConsole]] =
    new PerTest.AtLeastR[Has[TestConsole]] {
      def perTest[R <: Has[TestConsole], E](
        test: ZIO[R, TestFailure[E], TestSuccess]
      ): ZIO[R, TestFailure[E], TestSuccess] =
        TestConsole.debug(test)
    }

  /**
   * An aspect that applies the specified aspect on Dotty.
   */
  def dotty[LowerR, UpperR, LowerE, UpperE](
    that: TestAspect[LowerR, UpperR, LowerE, UpperE]
  ): TestAspect[LowerR, UpperR, LowerE, UpperE] =
    if (TestVersion.isDotty) that else identity

  /**
   * An aspect that only runs tests on Dotty.
   */
  val dottyOnly: TestAspectAtLeastR[Has[Annotations]] =
    if (TestVersion.isDotty) identity else ignore

  /**
   * An aspect that retries a test until success, without limit.
   */
  val eventually: TestAspectAtLeastR[ZTestEnv] = {
    val eventually = new PerTest.Poly {
      def perTest[R, E](test: ZIO[R, TestFailure[E], TestSuccess]): ZIO[R, TestFailure[E], TestSuccess] =
        test.eventually
    }
    restoreTestEnvironment >>> eventually
  }

  /**
   * An aspect that runs tests on all versions except Dotty.
   */
  val exceptDotty: TestAspectAtLeastR[Has[Annotations]] =
    if (TestVersion.isDotty) ignore else identity

  /**
   * An aspect that runs tests on all platforms except ScalaJS.
   */
  val exceptJS: TestAspectAtLeastR[Has[Annotations]] =
    if (TestPlatform.isJS) ignore else identity

  /**
   * An aspect that runs tests on all platforms except the JVM.
   */
  val exceptJVM: TestAspectAtLeastR[Has[Annotations]] =
    if (TestPlatform.isJVM) ignore else identity

  /**
   * An aspect that runs tests on all platforms except ScalaNative.
   */
  val exceptNative: TestAspectAtLeastR[Has[Annotations]] =
    if (TestPlatform.isNative) ignore else identity

  /**
   * An aspect that runs tests on all versions except Scala 2.
   */
  val exceptScala2: TestAspectAtLeastR[Has[Annotations]] =
    if (TestVersion.isScala2) ignore else identity

  /**
   * An aspect that runs tests on all versions except Scala 2.11.
   */
  val exceptScala211: TestAspectAtLeastR[Has[Annotations]] =
    if (TestVersion.isScala211) ignore else identity

  /**
   * An aspect that runs tests on all versions except Scala 2.12.
   */
  val exceptScala212: TestAspectAtLeastR[Has[Annotations]] =
    if (TestVersion.isScala212) ignore else identity

  /**
   * An aspect that runs tests on all versions except Scala 2.13.
   */
  val exceptScala213: TestAspectAtLeastR[Has[Annotations]] =
    if (TestVersion.isScala213) ignore else identity

  /**
   * An aspect that sets suites to the specified execution strategy, but only
   * if their current strategy is inherited (undefined).
   */
  def executionStrategy(exec: ExecutionStrategy): TestAspectPoly =
    new TestAspectPoly {
      def some[R, E](spec: ZSpec[R, E]): ZSpec[R, E] =
        Spec.exec(exec, spec)
    }

  /**
   * An aspect that makes a test that failed for any reason pass. Note that if
   * the test passes this aspect will make it fail.
   */
  val failing: TestAspectPoly =
    failing(Assertion.anything)

  /**
   * An aspect that makes a test that failed for the specified failure pass.
   * Note that the test will fail for other failures and also if it passes
   * correctly.
   */
  def failing[E0](assertion: Assertion[TestFailure[E0]]): TestAspect[Nothing, Any, Nothing, E0] =
    new TestAspect.PerTest[Nothing, Any, Nothing, E0] {
      def perTest[R, E <: E0](test: ZIO[R, TestFailure[E], TestSuccess]): ZIO[R, TestFailure[E], TestSuccess] =
        test.foldZIO(
          failure =>
            if (assertion.test(failure)) ZIO.succeedNow(TestSuccess.Succeeded(BoolAlgebra.unit))
            else ZIO.fail(TestFailure.assertion(assertImpl(failure)(assertion))),
          _ => ZIO.fail(TestFailure.die(new RuntimeException("did not fail as expected")))
        )
    }

  /**
   * An aspect that records the state of fibers spawned by the current test in [[TestAnnotation.fibers]].
   * Applied by default in [[DefaultRunnableSpec]] and [[MutableRunnableSpec]] but not in [[RunnableSpec]].
   * This aspect is required for the proper functioning of `TestClock.adjust`.
   */
  lazy val fibers: TestAspect[Nothing, Has[Annotations], Nothing, Any] =
    new TestAspect.PerTest[Nothing, Has[Annotations], Nothing, Any] {
      def perTest[R <: Has[Annotations], E](
        test: ZIO[R, TestFailure[E], TestSuccess]
      ): ZIO[R, TestFailure[E], TestSuccess] = {
        val acquire = ZIO.succeed(new AtomicReference(SortedSet.empty[Fiber.Runtime[Any, Any]])).tap { ref =>
          Annotations.annotate(TestAnnotation.fibers, Right(Chunk(ref)))
        }
        val release = Annotations.get(TestAnnotation.fibers).flatMap {
          case Right(refs) =>
            ZIO
              .foreach(refs)(ref => ZIO.succeed(ref.get))
              .map(_.foldLeft(SortedSet.empty[Fiber.Runtime[Any, Any]])(_ ++ _).size)
              .tap { n =>
                Annotations.annotate(TestAnnotation.fibers, Left(n))
              }
          case Left(_) => ZIO.unit
        }
        acquire.acquireReleaseWith(_ => release) { ref =>
          Supervisor.fibersIn(ref).flatMap(supervisor => test.supervised(supervisor))
        }
      }
    }

  /**
   * An aspect that retries a test until success, with a default limit, for use
   * with flaky tests.
   */
  val flaky: TestAspectAtLeastR[Has[Annotations] with Has[TestConfig] with ZTestEnv] = {
    val flaky = new PerTest.AtLeastR[Has[Annotations] with Has[TestConfig] with ZTestEnv] {
      def perTest[R <: Has[Annotations] with Has[TestConfig] with ZTestEnv, E](
        test: ZIO[R, TestFailure[E], TestSuccess]
      ): ZIO[R, TestFailure[E], TestSuccess] =
        TestConfig.retries.flatMap { n =>
          test.catchAll(_ => test.tapError(_ => Annotations.annotate(TestAnnotation.retried, 1)).retryN(n - 1))
        }
    }
    restoreTestEnvironment >>> flaky
  }

  /**
   * An aspect that retries a test until success, with the specified limit, for
   * use with flaky tests.
   */
  def flaky(n: Int): TestAspectAtLeastR[ZTestEnv with Has[Annotations]] = {
    val flaky = new PerTest.AtLeastR[ZTestEnv with Has[Annotations]] {
      def perTest[R <: ZTestEnv with Has[Annotations], E](
        test: ZIO[R, TestFailure[E], TestSuccess]
      ): ZIO[R, TestFailure[E], TestSuccess] =
        test.catchAll(_ => test.tapError(_ => Annotations.annotate(TestAnnotation.retried, 1)).retryN(n - 1))
    }
    restoreTestEnvironment >>> flaky
  }

  /**
   * An aspect that runs each test on its own separate fiber.
   */
  val forked: TestAspectPoly =
    new PerTest.Poly {
      def perTest[R, E](test: ZIO[R, TestFailure[E], TestSuccess]): ZIO[R, TestFailure[E], TestSuccess] =
        test.fork.flatMap(_.join)
    }

  /**
   * An aspect that only runs a test if the specified environment variable
   * satisfies the specified assertion.
   */
<<<<<<< HEAD
  def ifEnv(env: String, assertion: Assertion[String]): TestAspectAtLeastR[Has[Live] with Has[Annotations]] =
    new TestAspectAtLeastR[Has[Live] with Has[Annotations]] {
      def some[R <: Has[Live] with Has[Annotations], E](predicate: String => Boolean, spec: ZSpec[R, E]): ZSpec[R, E] =
        spec.whenZIO(Live.live(System.env(env)).orDie.map(_.fold(false)(assertion.test)))
=======
  def ifEnv(env: String, assertion: Assertion[String]): TestAspectAtLeastR[Live with Annotations] =
    new TestAspectAtLeastR[Live with Annotations] {
      def some[R <: Live with Annotations, E](spec: ZSpec[R, E]): ZSpec[R, E] =
        spec.whenM(Live.live(system.env(env)).orDie.map(_.fold(false)(assertion.test)))
>>>>>>> dd58b12f
    }

  /**
   * As aspect that only runs a test if the specified environment variable is
   * set.
   */
  def ifEnvSet(env: String): TestAspectAtLeastR[Has[Live] with Has[Annotations]] =
    ifEnv(env, Assertion.anything)

  /**
   * An aspect that only runs a test if the specified Java property satisfies
   * the specified assertion.
   */
<<<<<<< HEAD
  def ifProp(prop: String, assertion: Assertion[String]): TestAspectAtLeastR[Has[Live] with Has[Annotations]] =
    new TestAspectAtLeastR[Has[Live] with Has[Annotations]] {
      def some[R <: Has[Live] with Has[Annotations], E](predicate: String => Boolean, spec: ZSpec[R, E]): ZSpec[R, E] =
        spec.whenZIO(Live.live(System.property(prop)).orDie.map(_.fold(false)(assertion.test)))
=======
  def ifProp(prop: String, assertion: Assertion[String]): TestAspectAtLeastR[Live with Annotations] =
    new TestAspectAtLeastR[Live with Annotations] {
      def some[R <: Live with Annotations, E](spec: ZSpec[R, E]): ZSpec[R, E] =
        spec.whenM(Live.live(system.property(prop)).orDie.map(_.fold(false)(assertion.test)))
>>>>>>> dd58b12f
    }

  /**
   * As aspect that only runs a test if the specified Java property is set.
   */
  def ifPropSet(prop: String): TestAspectAtLeastR[Has[Live] with Has[Annotations]] =
    ifProp(prop, Assertion.anything)

  /**
   * An aspect that applies the specified aspect on ScalaJS.
   */
  def js[LowerR, UpperR, LowerE, UpperE](
    that: TestAspect[LowerR, UpperR, LowerE, UpperE]
  ): TestAspect[LowerR, UpperR, LowerE, UpperE] =
    if (TestPlatform.isJS) that else identity

  /**
   * An aspect that only runs tests on ScalaJS.
   */
  val jsOnly: TestAspectAtLeastR[Has[Annotations]] =
    if (TestPlatform.isJS) identity else ignore

  /**
   * An aspect that applies the specified aspect on the JVM.
   */
  def jvm[LowerR, UpperR, LowerE, UpperE](
    that: TestAspect[LowerR, UpperR, LowerE, UpperE]
  ): TestAspect[LowerR, UpperR, LowerE, UpperE] =
    if (TestPlatform.isJVM) that else identity

  /**
   * An aspect that only runs tests on the JVM.
   */
  val jvmOnly: TestAspectAtLeastR[Has[Annotations]] =
    if (TestPlatform.isJVM) identity else ignore

  /**
   * An aspect that runs each test with the maximum number of shrinkings to
   * minimize large failures set to the specified value.
   */
  def shrinks(n: Int): TestAspectAtLeastR[Has[TestConfig]] =
    new PerTest.AtLeastR[Has[TestConfig]] {
      def perTest[R <: Has[TestConfig], E](
        test: ZIO[R, TestFailure[E], TestSuccess]
      ): ZIO[R, TestFailure[E], TestSuccess] =
        test.updateService[TestConfig] { old =>
          new TestConfig {
            val repeats = old.repeats
            val retries = old.retries
            val samples = old.samples
            val shrinks = n
          }
        }
    }

  /**
   * An aspect that runs each test with the size set to the specified value.
   */
  def sized(n: Int): TestAspectAtLeastR[Has[Sized]] =
    new PerTest.AtLeastR[Has[Sized]] {
      def perTest[R <: Has[Sized], E](test: ZIO[R, TestFailure[E], TestSuccess]): ZIO[R, TestFailure[E], TestSuccess] =
        Sized.withSize(n)(test)
    }

  /**
   * An aspect that applies the specified aspect on ScalaNative.
   */
  def native[LowerR, UpperR, LowerE, UpperE](
    that: TestAspect[LowerR, UpperR, LowerE, UpperE]
  ): TestAspect[LowerR, UpperR, LowerE, UpperE] =
    if (TestPlatform.isNative) that else identity

  /**
   * An aspect that only runs tests on ScalaNative.
   */
  val nativeOnly: TestAspectAtLeastR[Has[Annotations]] =
    if (TestPlatform.isNative) identity else ignore

  /**
   * An aspect that repeats the test a default number of times, ensuring it is
   * stable ("non-flaky"). Stops at the first failure.
   */
  val nonFlaky: TestAspectAtLeastR[ZTestEnv with Has[Annotations] with Has[TestConfig]] = {
    val nonFlaky = new PerTest.AtLeastR[ZTestEnv with Has[Annotations] with Has[TestConfig]] {
      def perTest[R <: ZTestEnv with Has[Annotations] with Has[TestConfig], E](
        test: ZIO[R, TestFailure[E], TestSuccess]
      ): ZIO[R, TestFailure[E], TestSuccess] =
        TestConfig.repeats.flatMap { n =>
          test *> test.tap(_ => Annotations.annotate(TestAnnotation.repeated, 1)).repeatN(n - 1)
        }
    }
    restoreTestEnvironment >>> nonFlaky
  }

  /**
   * An aspect that repeats the test a specified number of times, ensuring it
   * is stable ("non-flaky"). Stops at the first failure.
   */
  def nonFlaky(n: Int): TestAspectAtLeastR[ZTestEnv with Has[Annotations]] = {
    val nonFlaky = new PerTest.AtLeastR[ZTestEnv with Has[Annotations]] {
      def perTest[R <: ZTestEnv with Has[Annotations], E](
        test: ZIO[R, TestFailure[E], TestSuccess]
      ): ZIO[R, TestFailure[E], TestSuccess] =
        test *> test.tap(_ => Annotations.annotate(TestAnnotation.repeated, 1)).repeatN(n - 1)
    }
    restoreTestEnvironment >>> nonFlaky
  }

  /**
   * Constructs an aspect that requires a test to not terminate within the
   * specified time.
   */
  def nonTermination(duration: Duration): TestAspectAtLeastR[Has[Live]] =
    timeout(duration) >>>
      failing(
        isCase[TestFailure[Any], Throwable](
          "Runtime",
          {
            case TestFailure.Runtime(cause) => cause.dieOption
            case _                          => None
          },
          isSubtype[TestTimeoutException](hasMessage(equalTo(s"Timeout of ${duration.render} exceeded.")))
        )
      )

  /**
   * Sets the seed of the `TestRandom` instance in the environment to a random
   * value before each test.
   */
  val nondeterministic: TestAspectAtLeastR[Has[Live] with Has[TestRandom]] =
    before(Live.live(Clock.nanoTime).flatMap(TestRandom.setSeed(_)))

  /**
   * An aspect that executes the members of a suite in parallel.
   */
  val parallel: TestAspectPoly =
    executionStrategy(ExecutionStrategy.Parallel)

  /**
   * An aspect that executes the members of a suite in parallel, up to the
   * specified number of concurrent fibers.
   */
  def parallelN(n: Int): TestAspectPoly =
    executionStrategy(ExecutionStrategy.ParallelN(n))

  /**
   * An aspect that repeats successful tests according to a schedule.
   */
  def repeat[R0 <: ZTestEnv with Has[Annotations] with Has[Live]](
    schedule: Schedule[R0, TestSuccess, Any]
  ): TestAspectAtLeastR[R0] = {
    val repeat = new PerTest.AtLeastR[R0] {
      def perTest[R <: R0, E](test: ZIO[R, TestFailure[E], TestSuccess]): ZIO[R, TestFailure[E], TestSuccess] =
        ZIO.accessZIO(r =>
          Live.live(
            test
              .provide(r)
              .repeat(
                (schedule *> Schedule
                  .identity[TestSuccess]).tapOutput(_ => Annotations.annotate(TestAnnotation.repeated, 1)).provide(r)
              )
          )
        )
    }
    restoreTestEnvironment >>> repeat
  }

  /**
   * An aspect that runs each test with the number of times to repeat tests to
   * ensure they are stable set to the specified value.
   */
  def repeats(n: Int): TestAspectAtLeastR[Has[TestConfig]] =
    new PerTest.AtLeastR[Has[TestConfig]] {
      def perTest[R <: Has[TestConfig], E](
        test: ZIO[R, TestFailure[E], TestSuccess]
      ): ZIO[R, TestFailure[E], TestSuccess] =
        test.updateService[TestConfig] { old =>
          new TestConfig {
            val repeats = n
            val retries = old.retries
            val samples = old.samples
            val shrinks = old.shrinks
          }
        }
    }

  /**
   * An aspect that restores a given
   * [[zio.test.environment.Restorable Restorable]]'s state to its starting
   * state after the test is run. Note that this is only useful when repeating
   * tests.
   */
  def restore[R0](service: R0 => Restorable): TestAspectAtLeastR[R0] =
    aroundWith(ZIO.accessZIO[R0](r => service(r).save))(restore => restore)

  /**
   * An aspect that restores the
   * [[zio.test.environment.TestClock TestClock]]'s state to its starting
   * state after the test is run. Note that this is only useful when repeating
   * tests.
   */
  def restoreTestClock: TestAspectAtLeastR[Has[TestClock]] =
    restore[Has[TestClock]](_.get)

  /**
   * An aspect that restores the
   * [[zio.test.environment.TestConsole TestConsole]]'s state to its starting
   * state after the test is run. Note that this is only useful when repeating
   * tests.
   */
  def restoreTestConsole: TestAspectAtLeastR[Has[TestConsole]] =
    restore[Has[TestConsole]](_.get)

  /**
   * An aspect that restores the
   * [[zio.test.environment.TestRandom TestRandom]]'s state to its starting
   * state after the test is run. Note that this is only useful when repeating
   * tests.
   */
  def restoreTestRandom: TestAspectAtLeastR[Has[TestRandom]] =
    restore[Has[TestRandom]](_.get)

  /**
   * An aspect that restores the
   * [[zio.test.environment.TestSystem TestSystem]]'s state to its starting
   * state after the test is run. Note that this is only useful when repeating
   * tests.
   */
  def restoreTestSystem: TestAspectAtLeastR[ZTestEnv] =
    restore[Has[TestSystem]](_.get)

  /**
   * An aspect that restores all state in the standard provided test
   * environments ([[zio.test.environment.TestClock TestClock]],
   * [[zio.test.environment.TestConsole TestConsole]],
   * [[zio.test.environment.TestRandom TestRandom]], and
   * [[zio.test.environment.TestSystem TestSystem]]) to their starting state
   * after the test is run. Note that this is only useful when repeating tests.
   */
  def restoreTestEnvironment: TestAspectAtLeastR[ZTestEnv] =
    restoreTestClock >>> restoreTestConsole >>> restoreTestRandom >>> restoreTestSystem

  /**
   * An aspect that runs each test with the number of times to retry flaky
   * tests set to the specified value.
   */
  def retries(n: Int): TestAspectAtLeastR[Has[TestConfig]] =
    new PerTest.AtLeastR[Has[TestConfig]] {
      def perTest[R <: Has[TestConfig], E](
        test: ZIO[R, TestFailure[E], TestSuccess]
      ): ZIO[R, TestFailure[E], TestSuccess] =
        test.updateService[TestConfig] { old =>
          new TestConfig {
            val repeats = old.repeats
            val retries = n
            val samples = old.samples
            val shrinks = old.shrinks
          }
        }
    }

  /**
   * An aspect that retries failed tests according to a schedule.
   */
  def retry[R0 <: ZTestEnv with Has[Annotations] with Has[Live], E0](
    schedule: Schedule[R0, TestFailure[E0], Any]
  ): TestAspect[Nothing, R0, Nothing, E0] = {
    val retry = new TestAspect.PerTest[Nothing, R0, Nothing, E0] {
      def perTest[R <: R0, E <: E0](test: ZIO[R, TestFailure[E], TestSuccess]): ZIO[R, TestFailure[E], TestSuccess] =
        ZIO.accessZIO[R](r =>
          Live.live(
            test.provide(r).retry(schedule.tapOutput(_ => Annotations.annotate(TestAnnotation.retried, 1)).provide(r))
          )
        )
    }
    restoreTestEnvironment >>> retry
  }

  /**
   * An aspect that runs each test with the number of sufficient samples to
   * check for a random variable set to the specified value.
   */
  def samples(n: Int): TestAspectAtLeastR[Has[TestConfig]] =
    new PerTest.AtLeastR[Has[TestConfig]] {
      def perTest[R <: Has[TestConfig], E](
        test: ZIO[R, TestFailure[E], TestSuccess]
      ): ZIO[R, TestFailure[E], TestSuccess] =
        test.updateService[TestConfig] { old =>
          new TestConfig {
            val repeats = old.repeats
            val retries = old.retries
            val samples = n
            val shrinks = old.shrinks
          }
        }
    }

  /**
   * An aspect that executes the members of a suite sequentially.
   */
  val sequential: TestAspectPoly =
    executionStrategy(ExecutionStrategy.Sequential)

  /**
   * An aspect that applies the specified aspect on Scala 2.
   */
  def scala2[LowerR, UpperR, LowerE, UpperE](
    that: TestAspect[LowerR, UpperR, LowerE, UpperE]
  ): TestAspect[LowerR, UpperR, LowerE, UpperE] =
    if (TestVersion.isScala2) that else identity

  /**
   * An aspect that applies the specified aspect on Scala 2.11.
   */
  def scala211[LowerR, UpperR, LowerE, UpperE](
    that: TestAspect[LowerR, UpperR, LowerE, UpperE]
  ): TestAspect[LowerR, UpperR, LowerE, UpperE] =
    if (TestVersion.isScala211) that else identity

  /**
   * An aspect that applies the specified aspect on Scala 2.12.
   */
  def scala212[LowerR, UpperR, LowerE, UpperE](
    that: TestAspect[LowerR, UpperR, LowerE, UpperE]
  ): TestAspect[LowerR, UpperR, LowerE, UpperE] =
    if (TestVersion.isScala212) that else identity

  /**
   * An aspect that applies the specified aspect on Scala 2.13.
   */
  def scala213[LowerR, UpperR, LowerE, UpperE](
    that: TestAspect[LowerR, UpperR, LowerE, UpperE]
  ): TestAspect[LowerR, UpperR, LowerE, UpperE] =
    if (TestVersion.isScala213) that else identity

  /**
   * An aspect that only runs tests on Scala 2.
   */
  val scala2Only: TestAspectAtLeastR[Has[Annotations]] =
    if (TestVersion.isScala2) identity else ignore

  /**
   * An aspect that only runs tests on Scala 2.11.
   */
  val scala211Only: TestAspectAtLeastR[Has[Annotations]] =
    if (TestVersion.isScala211) identity else ignore

  /**
   * An aspect that only runs tests on Scala 2.12.
   */
  val scala212Only: TestAspectAtLeastR[Has[Annotations]] =
    if (TestVersion.isScala212) identity else ignore

  /**
   * An aspect that only runs tests on Scala 2.13.
   */
  val scala213Only: TestAspectAtLeastR[Has[Annotations]] =
    if (TestVersion.isScala213) identity else ignore

  /**
   * Sets the seed of the `TestRandom` instance in the environment to the
   * specified value before each test.
   */
  def setSeed(seed: => Long): TestAspectAtLeastR[Has[TestRandom]] =
    before(TestRandom.setSeed(seed))

  /**
   * An aspect that runs each test with the [[zio.test.environment.TestConsole TestConsole]] instance in the
   * environment set to silent mode so that console output is only written to
   * the output buffer and not rendered to standard output.
   */
  val silent: TestAspectAtLeastR[Has[TestConsole]] =
    new PerTest.AtLeastR[Has[TestConsole]] {
      def perTest[R <: Has[TestConsole], E](
        test: ZIO[R, TestFailure[E], TestSuccess]
      ): ZIO[R, TestFailure[E], TestSuccess] =
        TestConsole.silent(test)
    }

  /**
   * An aspect that converts ignored tests into test failures.
   */
  val success: TestAspectPoly =
    new PerTest.Poly {
      def perTest[R, E](test: ZIO[R, TestFailure[E], TestSuccess]): ZIO[R, TestFailure[E], TestSuccess] =
        test.flatMap {
          case TestSuccess.Ignored =>
            ZIO.fail(TestFailure.Runtime(Cause.die(new RuntimeException("Test was ignored."))))
          case x => ZIO.succeedNow(x)
        }
    }

  /**
   * Annotates tests with string tags.
   */
  def tag(tag: String, tags: String*): TestAspectPoly =
    annotate(TestAnnotation.tagged, Set(tag) union tags.toSet)

  /**
   * Annotates tests with their execution times.
   */
  val timed: TestAspectAtLeastR[Has[Live] with Has[Annotations]] =
    new TestAspect.PerTest.AtLeastR[Has[Live] with Has[Annotations]] {
      def perTest[R <: Has[Live] with Has[Annotations], E](
        test: ZIO[R, TestFailure[E], TestSuccess]
      ): ZIO[R, TestFailure[E], TestSuccess] =
        Live.withLive(test)(_.either.timed).flatMap { case (duration, result) =>
          ZIO.fromEither(result).ensuring(Annotations.annotate(TestAnnotation.timing, duration))
        }
    }

  /**
   * An aspect that times out tests using the specified duration.
   * @param duration maximum test duration
   */
  def timeout(
    duration: Duration
  ): TestAspectAtLeastR[Has[Live]] =
    new PerTest.AtLeastR[Has[Live]] {
      def perTest[R <: Has[Live], E](test: ZIO[R, TestFailure[E], TestSuccess]): ZIO[R, TestFailure[E], TestSuccess] = {
        def timeoutFailure =
          TestTimeoutException(s"Timeout of ${duration.render} exceeded.")
        Live
          .withLive(test)(_.either.disconnect.timeout(duration).flatMap {
            case None         => ZIO.fail(TestFailure.Runtime(Cause.die(timeoutFailure)))
            case Some(result) => ZIO.fromEither(result)
          })
      }
    }

  /**
   * Verifies the specified post-condition after each test is run.
   */
  def verify[R0, E0](condition: => ZIO[R0, E0, TestResult]): TestAspect[Nothing, R0, E0, Any] =
    new TestAspect.PerTest[Nothing, R0, E0, Any] {
      def perTest[R <: R0, E >: E0](test: ZIO[R, TestFailure[E], TestSuccess]): ZIO[R, TestFailure[E], TestSuccess] =
        test <* ZTest(condition)
    }

  val untraced: TestAspectPoly = new PerTest[Nothing, Any, Nothing, Any] {
    override def perTest[R >: Nothing <: Any, E >: Nothing <: Any](
      test: ZIO[R, TestFailure[E], TestSuccess]
    ): ZIO[R, TestFailure[E], TestSuccess] =
      test.untraced
  }

  abstract class PerTest[+LowerR, -UpperR, +LowerE, -UpperE] extends TestAspect[LowerR, UpperR, LowerE, UpperE] {

    def perTest[R >: LowerR <: UpperR, E >: LowerE <: UpperE](
      test: ZIO[R, TestFailure[E], TestSuccess]
    ): ZIO[R, TestFailure[E], TestSuccess]

    final def some[R >: LowerR <: UpperR, E >: LowerE <: UpperE](
      spec: ZSpec[R, E]
    ): ZSpec[R, E] =
      spec.transform[R, TestFailure[E], TestSuccess] {
        case Spec.TestCase(test, annotations) => Spec.TestCase(perTest(test), annotations)
        case c                                => c
      }
  }
  object PerTest {

    /**
     * A `PerTest.AtLeast[R]` is a `TestAspect.PerTest` that that requires at
     * least an `R` in its environment
     */
    type AtLeastR[R] = TestAspect.PerTest[Nothing, R, Nothing, Any]

    /**
     * A `PerTest.Poly` is a `TestAspect.PerTest` that is completely
     * polymorphic, having no requirements ZRTestEnv on error or environment.
     */
    type Poly = TestAspect.PerTest[Nothing, Any, Nothing, Any]
  }
}<|MERGE_RESOLUTION|>--- conflicted
+++ resolved
@@ -81,15 +81,9 @@
   /**
    * An aspect that marks tests as ignored.
    */
-<<<<<<< HEAD
   val ignore: TestAspectAtLeastR[Has[Annotations]] =
     new TestAspectAtLeastR[Has[Annotations]] {
-      def some[R <: Has[Annotations], E](predicate: String => Boolean, spec: ZSpec[R, E]): ZSpec[R, E] =
-=======
-  val ignore: TestAspectAtLeastR[Annotations] =
-    new TestAspectAtLeastR[Annotations] {
-      def some[R <: Annotations, E](spec: ZSpec[R, E]): ZSpec[R, E] =
->>>>>>> dd58b12f
+      def some[R <: Has[Annotations], E](spec: ZSpec[R, E]): ZSpec[R, E] =
         spec.when(false)
     }
 
@@ -148,25 +142,8 @@
     before: ZIO[R0, E0, A0]
   )(after: A0 => ZIO[R0, Nothing, Any]): TestAspect[Nothing, R0, E0, Any] =
     new TestAspect[Nothing, R0, E0, Any] {
-<<<<<<< HEAD
-      def some[R <: R0, E >: E0](predicate: String => Boolean, spec: ZSpec[R, E]): ZSpec[R, E] = {
-        def aroundAll[R <: R0, E >: E0, A](
-          specs: ZManaged[R, TestFailure[E], Vector[Spec[R, TestFailure[E], TestSuccess]]]
-        ): ZManaged[R, TestFailure[E], Vector[Spec[R, TestFailure[E], TestSuccess]]] =
-          ZManaged.acquireReleaseWith(before)(after).mapError(TestFailure.fail) *> specs
-        def around[R <: R0, E >: E0, A](
-          test: ZIO[R, TestFailure[E], TestSuccess]
-        ): ZIO[R, TestFailure[E], TestSuccess] =
-          before.mapError(TestFailure.fail).acquireReleaseWith(after)(_ => test)
-        spec.caseValue match {
-          case Spec.SuiteCase(label, specs, exec)      => Spec.suite(label, aroundAll(specs), exec)
-          case Spec.TestCase(label, test, annotations) => Spec.test(label, around(test), annotations)
-        }
-      }
-=======
       def some[R <: R0, E >: E0](spec: ZSpec[R, E]): ZSpec[R, E] =
-        Spec.managed(ZManaged.make(before)(after).mapError(TestFailure.fail).as(spec))
->>>>>>> dd58b12f
+        Spec.managed(ZManaged.acquireReleaseWith(before)(after).mapError(TestFailure.fail).as(spec))
     }
 
   /**
@@ -222,20 +199,10 @@
    * An aspect that runs each test on a separate fiber and prints a fiber dump
    * if the test fails or has not terminated within the specified duration.
    */
-<<<<<<< HEAD
   def diagnose(duration: Duration): TestAspectAtLeastR[Has[Live] with Has[Annotations]] =
     new TestAspectAtLeastR[Has[Live] with Has[Annotations]] {
-      def some[R <: Has[Live] with Has[Annotations], E](
-        predicate: String => Boolean,
-        spec: ZSpec[R, E]
-      ): ZSpec[R, E] = {
+      def some[R <: Has[Live] with Has[Annotations], E](spec: ZSpec[R, E]): ZSpec[R, E] = {
         def diagnose[R <: Has[Live] with Has[Annotations], E](
-=======
-  def diagnose(duration: Duration): TestAspectAtLeastR[Live with Annotations] =
-    new TestAspectAtLeastR[Live with Annotations] {
-      def some[R <: Live with Annotations, E](spec: ZSpec[R, E]): ZSpec[R, E] = {
-        def diagnose[R <: Live with Annotations, E](
->>>>>>> dd58b12f
           label: String,
           test: ZIO[R, TestFailure[E], TestSuccess]
         ): ZIO[R, TestFailure[E], TestSuccess] =
@@ -445,17 +412,10 @@
    * An aspect that only runs a test if the specified environment variable
    * satisfies the specified assertion.
    */
-<<<<<<< HEAD
   def ifEnv(env: String, assertion: Assertion[String]): TestAspectAtLeastR[Has[Live] with Has[Annotations]] =
     new TestAspectAtLeastR[Has[Live] with Has[Annotations]] {
-      def some[R <: Has[Live] with Has[Annotations], E](predicate: String => Boolean, spec: ZSpec[R, E]): ZSpec[R, E] =
+      def some[R <: Has[Live] with Has[Annotations], E](spec: ZSpec[R, E]): ZSpec[R, E] =
         spec.whenZIO(Live.live(System.env(env)).orDie.map(_.fold(false)(assertion.test)))
-=======
-  def ifEnv(env: String, assertion: Assertion[String]): TestAspectAtLeastR[Live with Annotations] =
-    new TestAspectAtLeastR[Live with Annotations] {
-      def some[R <: Live with Annotations, E](spec: ZSpec[R, E]): ZSpec[R, E] =
-        spec.whenM(Live.live(system.env(env)).orDie.map(_.fold(false)(assertion.test)))
->>>>>>> dd58b12f
     }
 
   /**
@@ -469,17 +429,10 @@
    * An aspect that only runs a test if the specified Java property satisfies
    * the specified assertion.
    */
-<<<<<<< HEAD
   def ifProp(prop: String, assertion: Assertion[String]): TestAspectAtLeastR[Has[Live] with Has[Annotations]] =
     new TestAspectAtLeastR[Has[Live] with Has[Annotations]] {
-      def some[R <: Has[Live] with Has[Annotations], E](predicate: String => Boolean, spec: ZSpec[R, E]): ZSpec[R, E] =
+      def some[R <: Has[Live] with Has[Annotations], E](spec: ZSpec[R, E]): ZSpec[R, E] =
         spec.whenZIO(Live.live(System.property(prop)).orDie.map(_.fold(false)(assertion.test)))
-=======
-  def ifProp(prop: String, assertion: Assertion[String]): TestAspectAtLeastR[Live with Annotations] =
-    new TestAspectAtLeastR[Live with Annotations] {
-      def some[R <: Live with Annotations, E](spec: ZSpec[R, E]): ZSpec[R, E] =
-        spec.whenM(Live.live(system.property(prop)).orDie.map(_.fold(false)(assertion.test)))
->>>>>>> dd58b12f
     }
 
   /**
