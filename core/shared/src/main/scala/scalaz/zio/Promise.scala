--- conflicted
+++ resolved
@@ -97,34 +97,19 @@
    * Completes the promise with the specified result. If the specified promise
    * has already been completed, the method will produce false.
    */
-<<<<<<< HEAD
-  final def done(io: IO[E, A]): IO[Nothing, Boolean] =
-    IO.flatten(IO.sync {
-        var action: IO[Nothing, Boolean] = null.asInstanceOf[IO[Nothing, Boolean]]
-        var retry                        = true
-=======
   final def done(io: IO[E, A]): UIO[Boolean] =
     IO.flatten(IO.effectTotal {
-      var action: UIO[Boolean] = null.asInstanceOf[UIO[Boolean]]
-      var retry                = true
->>>>>>> 4e9f6296
+        var action: UIO[Boolean] = null.asInstanceOf[UIO[Boolean]]
+        var retry                = true
 
         while (retry) {
           val oldState = state.get
 
-<<<<<<< HEAD
           val newState = oldState match {
             case Pending(joiners) =>
               action =
-                IO.forkAll_(joiners.map(k => IO.sync[Unit](k(io)))) *>
+                IO.forkAll_(joiners.map(k => IO.effectTotal[Unit](k(io)))) *>
                   IO.succeed[Boolean](true)
-=======
-        val newState = oldState match {
-          case Pending(joiners) =>
-            action =
-              IO.forkAll_(joiners.map(k => IO.effectTotal[Unit](k(io)))) *>
-                IO.succeed[Boolean](true)
->>>>>>> 4e9f6296
 
               Done(io)
 
