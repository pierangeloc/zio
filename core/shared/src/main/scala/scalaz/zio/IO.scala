// Copyright (C) 2017-2018 John A. De Goes. All rights reserved.
package scalaz.zio

import scalaz.zio.ExitResult.Cause
import scalaz.zio.duration._
import scalaz.zio.internal.{Env, Executor}

import scala.concurrent.ExecutionContext
import scala.annotation.switch

/**
 * An `IO[E, A]` ("Eye-Oh of Eeh Aye") is an immutable data structure that
 * describes an effectful action that may fail with an `E`, run forever, or
 * produce a single `A` at some point in the future.
 *
 * Conceptually, this structure is equivalent to `EitherT[F, E, A]` for some
 * infallible effect monad `F`, but because monad transformers perform poorly
 * in Scala, this structure bakes in the `EitherT` without runtime overhead.
 *
 * `IO` values are ordinary immutable values, and may be used like any other
 * values in purely functional code. Because `IO` values just *describe*
 * effects, which must be interpreted by a separate runtime system, they are
 * entirely pure and do not violate referential transparency.
 *
 * `IO` values can efficiently describe the following classes of effects:
 *
 *  - '''Pure Values''' &mdash; `IO.point`
 *  - '''Synchronous Effects''' &mdash; `IO.sync`
 *  - '''Asynchronous Effects''' &mdash; `IO.async`
 *  - '''Concurrent Effects''' &mdash; `io.fork`
 *  - '''Resource Effects''' &mdash; `io.bracket`
 *
 * The concurrency model is based on ''fibers'', a user-land lightweight thread,
 * which permit cooperative multitasking, fine-grained interruption, and very
 * high performance with large numbers of concurrently executing fibers.
 *
 * `IO` values compose with other `IO` values in a variety of ways to build
 * complex, rich, interactive applications. See the methods on `IO` for more
 * details about how to compose `IO` values.
 *
 * In order to integrate with Scala, `IO` values must be interpreted into the
 * Scala runtime. This process of interpretation executes the effects described
 * by a given immutable `IO` value. For more information on interpreting `IO`
 * values, see the default interpreter in `RTS` or the safe main function in
 * `App`.
 */
sealed abstract class ZIO[-R, +E, +A] extends Serializable { self =>

  /**
   * Maps an `IO[E, A]` into an `IO[E, B]` by applying the specified `A => B` function
   * to the output of this action. Repeated applications of `map`
   * (`io.map(f1).map(f2)...map(f10000)`) are guaranteed stack safe to a depth
   * of at least 10,000.
   */
  final def map[B](f: A => B): ZIO[R, E, B] = (self.tag: @switch) match {
    case ZIO.Tags.Point =>
      val io = self.asInstanceOf[ZIO.Point[A]]

      new ZIO.Point(() => f(io.value()))

    case ZIO.Tags.Strict =>
      val io = self.asInstanceOf[ZIO.Strict[A]]

      new ZIO.Strict(f(io.value))

    case ZIO.Tags.Fail => self.asInstanceOf[ZIO[R, E, B]]

    case _ => new ZIO.FlatMap(self, (a: A) => new ZIO.Strict(f(a)))
  }

  /**
   * Maps an `IO[E, A]` into an `IO[E2, B]` by applying the specified `E => E2` and
   * `A => B` functions to the output of this action. Repeated applications of `bimap`
   * (`io.bimap(f1, g1).bimap(f2, g2)...bimap(f10000, g20000)`) are guaranteed stack safe to a depth
   * of at least 10,000.
   */
  final def bimap[E2, B](f: E => E2, g: A => B): ZIO[R, E2, B] = leftMap(f).map(g)

  /**
   * Creates a composite action that represents this action followed by another
   * one that may depend on the value produced by this one.
   *
   * {{{
   * val parsed = readFile("foo.txt").flatMap(file => parseFile(file))
   * }}}
   */
  final def flatMap[R1 <: R, E1 >: E, B](f0: A => ZIO[R1, E1, B]): ZIO[R1, E1, B] = new ZIO.FlatMap(self, f0)

  /**
   * Forks this action into its own separate fiber, returning immediately
   * without the value produced by this action.
   *
   * The `Fiber[E, A]` returned by this action can be used to interrupt the
   * forked fiber with some exception, or to join the fiber to "await" its
   * computed value.
   *
   * {{{
   * for {
   *   fiber <- subtask.fork
   *   // Do stuff...
   *   a <- subtask.join
   * } yield a
   * }}}
   */
  final def fork: IO[Nothing, Fiber[E, A]] = new ZIO.Fork(this, None)

  /**
   * A more powerful version of `fork` that allows specifying a handler to be
   * invoked on any exceptions that are not handled by the forked fiber.
   */
  final def fork0(handler: Cause[Any] => UIO[_]): IO[Nothing, Fiber[E, A]] =
    new ZIO.Fork(this, Some(handler))

  /**
   * Executes both this action and the specified action in parallel,
   * combining their results using given function `f`.
   * If either individual action fails, then the returned action will fail.
   *
   * TODO: Replace with optimized primitive.
   */
  final def parWith[R1 <: R, E1 >: E, B, C](that: ZIO[R1, E1, B])(f: (A, B) => C): ZIO[R1, E1, C] = {
    def coordinate[A, B](f: (A, B) => C)(winner: ExitResult[E1, A], loser: Fiber[E1, B]): ZIO[R1, E1, C] =
      winner match {
        case ExitResult.Succeeded(a)  => loser.join.map(f(a, _))
        case ExitResult.Failed(cause) => loser.interrupt *> ZIO.fail0(cause)
      }
    val g = (b: B, a: A) => f(a, b)
    (self raceWith that)(coordinate(f), coordinate(g))
  }

  /**
   * Executes both this action and the specified action in parallel,
   * returning a tuple of their results. If either individual action fails,
   * then the returned action will fail.
   */
  final def par[R1 <: R, E1 >: E, B](that: ZIO[R1, E1, B]): ZIO[R1, E1, (A, B)] =
    self.parWith(that)((a, b) => (a, b))

  /**
   * Races this action with the specified action, returning the first
   * result to produce an `A`, whichever it is. If neither action succeeds,
   * then the action will fail with some error.
   */
  final def race[R1 <: R, E1 >: E, A1 >: A](that: ZIO[R1, E1, A1]): ZIO[R1, E1, A1] =
    raceBoth(that).map(_.merge)

  /**
   * Races this action with the specified action, returning the first
   * result to produce a value, whichever it is. If neither action succeeds,
   * then the action will fail with some error.
   */
  final def raceBoth[R1 <: R, E1 >: E, B](that: ZIO[R1, E1, B]): ZIO[R1, E1, Either[A, B]] =
    raceWith(that)(
      (exit, right) =>
        exit.redeem[E1, Either[A, B]](
          _ => right.join.map(Right(_)),
          a => ZIO.nowLeft(a) <* right.interrupt
        ),
      (exit, left) =>
        exit.redeem[E1, Either[A, B]](
          _ => left.join.map(Left(_)),
          b => ZIO.nowRight(b) <* left.interrupt
        )
    )

  /**
   * Races this action with the specified action, returning the first
   * result to *finish*, whether it is by producing a value or by failing
   * with an error. If either of two actions fails before the other succeeds,
   * the entire race will fail with that error.
   */
  final def raceAttempt[R1 <: R, E1 >: E, A1 >: A](that: ZIO[R1, E1, A1]): ZIO[R1, E1, A1] =
    raceWith(that)(
      { case (l, f) => l.fold(f.interrupt *> ZIO.fail0(_), ZIO.now) },
      { case (r, f) => r.fold(f.interrupt *> ZIO.fail0(_), ZIO.now) }
    )

  /**
   * Races this action with the specified action, invoking the
   * specified finisher as soon as one value or the other has been computed.
   */
  final def raceWith[R1 <: R, E1, E2, B, C](
    that: ZIO[R1, E1, B]
  )(
                                             leftDone: (ExitResult[E, A], Fiber[E1, B]) => ZIO[R1, E2, C],
                                             rightDone: (ExitResult[E1, B], Fiber[E, A]) => ZIO[R1, E2, C]
  ): ZIO[R1, E2, C] = {
    def arbiter[E0, E1, A, B](
                               f: (ExitResult[E0, A], Fiber[E1, B]) => ZIO[R1, E2, C],
                               loser: Fiber[E1, B],
                               race: Ref[Int],
                               done: Promise[E2, C]
    )(res: ExitResult[E0, A]): ZIO[R1, Nothing, _] =
      ZIO.flatten(race.modify((c: Int) => (if (c > 0) ZIO.unit else f(res, loser).to(done).void) -> (c + 1)))

    for {
      done  <- Promise.make[E2, C]
      race  <- Ref[Int](0)
      child <- Ref[UIO[Any]](ZIO.unit)
      c <- ((for {
            left  <- self.fork.peek(f => child update (_ *> f.interrupt))
            right <- that.fork.peek(f => child update (_ *> f.interrupt))
            _     <- left.observe.flatMap(arbiter(leftDone, right, race, done)).fork
            _     <- right.observe.flatMap(arbiter(rightDone, left, race, done)).fork
          } yield ()).uninterruptibly *> done.get).onInterrupt(
            ZIO.flatten(child.get)
          )
    } yield c
  }

  /**
   * Executes this action and returns its value, if it succeeds, but
   * otherwise executes the specified action.
   */
  final def orElse[R1 <: R, E2, A1 >: A](that: => ZIO[R1, E2, A1]): ZIO[R1, E2, A1] =
    self <> that

  /**
   * Executes this action and returns its value, if it succeeds, but
   * otherwise executes the specified action.
   */
  final def <>[R1 <: R, E2, A1 >: A](that: => ZIO[R1, E2, A1]): ZIO[R1, E2, A1] =
    redeemOrElse(that, ZIO.now)

  /**
   * Executes this action and returns its value, if it succeeds, but
   * otherwise executes the specified action.
   */
  final def <||>[R1 <: R, E2, B](that: => ZIO[R1, E2, B]): ZIO[R1, E2, Either[A, B]] =
    redeemOrElse(that.map(Right(_)), ZIO.nowLeft)

  private final def redeemOrElse[R1<: R, E2, B](that: => ZIO[R1, E2, B], succ: A => ZIO[R1, E2, B]): ZIO[R1, E2, B] = {
    val err = (cause: Cause[E]) =>
      if (cause.interrupted || cause.isChecked) that else ZIO.fail0(cause.asInstanceOf[Cause[Nothing]])

    (self.tag: @switch) match {
      case ZIO.Tags.Fail =>
        val io = self.asInstanceOf[ZIO.Fail[E]]
        err(io.cause)

<<<<<<< HEAD
      case _ => new ZIO.Redeem(self, err, succ, recoverFromInterruption = true)
=======
      case _ => new IO.Redeem(self, err, succ)
>>>>>>> fb92adbb
    }
  }

  /**
   * Maps over the error type. This can be used to lift a "smaller" error into
   * a "larger" error.
   */
  final def leftMap[E2](f: E => E2): ZIO[R, E2, A] =
    self.redeem(f.andThen(ZIO.fail), ZIO.now[A](_))

  /**
   * Swaps the error/value around, making it easier to handle errors.
   */
  final def flip: ZIO[R, A, E] =
    self.redeem(ZIO.now, ZIO.fail)

  /**
   * Recovers from errors by accepting one action to execute for the case of an
   * error, and one action to execute for the case of success.
   *
   * This method has better performance than `attempt` since no intermediate
   * value is allocated and does not require subsequent calls to `flatMap` to
   * define the next action.
   *
   * The error parameter of the returned `IO` may be chosen arbitrarily, since
   * it will depend on the `IO`s returned by the given continuations.
   */
  final def redeem[R1 <: R, E2, B](err: E => ZIO[R1, E2, B], succ: A => ZIO[R1, E2, B]): ZIO[R1, E2, B] =
    redeem0((cause: Cause[E]) => cause.checkedOrRefail.fold(err, ZIO.fail0), succ)

  /**
   * A more powerful version of redeem that allows recovering from any kind of failure except interruptions.
   */
  final def redeem0[R1 <: R, E2, B](err: Cause[E] => ZIO[R1, E2, B], succ: A => ZIO[R1, E2, B]): ZIO[R1, E2, B] =
    (self.tag: @switch) match {
      case ZIO.Tags.Fail =>
        val io = self.asInstanceOf[ZIO.Fail[E]]
        err(io.cause)

      case _ => new ZIO.Redeem(self, err, succ)
    }

  /**
   * Less powerful version of `redeem` which always returns a successful
   * `IO[Nothing, B]` after applying one of the given mapping functions depending
   * on the result of this `IO`
   */
  final def redeemPure[B](err: E => B, succ: A => B): ZIO[R, Nothing, B] =
    redeem(err.andThen(ZIO.now), succ.andThen(ZIO.now))

  /**
   * Executes this action, capturing both failure and success and returning
   * the result in an `Either`. This method is useful for recovering from
   * `IO` actions that may fail.
   *
   * The error parameter of the returned `IO` is Nothing, since
   * it is guaranteed the `IO` action does not raise any errors.
   */
  final def attempt: ZIO[R, Nothing, Either[E, A]] =
    self.redeem(ZIO.nowLeft, ZIO.nowRight)

  /**
   * When this action represents acquisition of a resource (for example,
   * opening a file, launching a thread, etc.), `bracket` can be used to ensure
   * the acquisition is not interrupted and the resource is released.
   *
   * The function does two things:
   *
   * 1. Ensures this action, which acquires the resource, will not be
   * interrupted. Of course, acquisition may fail for internal reasons (an
   * uncaught exception).
   * 2. Ensures the `release` action will not be interrupted, and will be
   * executed so long as this action successfully acquires the resource.
   *
   * In between acquisition and release of the resource, the `use` action is
   * executed.
   *
   * If the `release` action fails, then the entire action will fail even
   * if the `use` action succeeds. If this fail-fast behavior is not desired,
   * errors produced by the `release` action can be caught and ignored.
   *
   * {{{
   * openFile("data.json").bracket(closeFile) { file =>
   *   for {
   *     header <- readHeader(file)
   *     ...
   *   } yield result
   * }
   * }}}
   */
  final def bracket[R1 <: R, E1 >: E, B](release: A => UIO[_])(use: A => ZIO[R1, E1, B]): ZIO[R1, E1, B] =
    ZIO.bracket[R1, E1, A, B](this)(release)(use)

  /**
   * A more powerful version of `bracket` that provides information on whether
   * or not `use` succeeded to the release action.
   */
  final def bracket0[R1 <: R, E1 >: E, B](
    release: (A, ExitResult[E1, B]) => UIO[_]
  )(use: A => ZIO[R1, E1, B]): ZIO[R1, E1, B] =
    ZIO.bracket0[R1, E1, A, B](this)(release)(use)

  /**
   * A less powerful variant of `bracket` where the value produced by this
   * action is not needed.
   */
  final def bracket_[R1 <: R, E1 >: E, B](release: UIO[_])(use: ZIO[R1, E1, B]): ZIO[R1, E1, B] =
    ZIO.bracket[R1, E1, A, B](self)(_ => release)(_ => use)

  /**
   * Executes the specified finalizer, whether this action succeeds, fails, or
   * is interrupted. This method should not be used for cleaning up resources,
   * because it's possible the fiber will be interrupted after acquisition but
   * before the finalizer is added.
   */
  final def ensuring(finalizer: UIO[_]): ZIO[R, E, A] =
    new ZIO.Ensuring(self, finalizer)

  /**
   * Executes the action on the specified `ExecutionContext` and then shifts back
   * to the default one.
   */
  final def on(ec: ExecutionContext): ZIO[R, E, A] =
    self.lock(Executor.fromExecutionContext(Executor.Yielding, Int.MaxValue)(ec))

  /**
   * Forks an action that will be executed on the specified `ExecutionContext`.
   */
  final def forkOn(ec: ExecutionContext): ZIO[R, E, Fiber[E, A]] =
    self.on(ec).fork

  /**
   * Executes the release action only if there was an error.
   */
  final def bracketOnError[R1 <: R, E1 >: E, B](release: A => UIO[_])(use: A => ZIO[R1, E1, B]): ZIO[R1, E1, B] =
    ZIO.bracket0[R1, E1, A, B](this)(
      (a: A, eb: ExitResult[E1, B]) =>
        eb match {
          case ExitResult.Failed(_) => release(a)
          case _                    => ZIO.unit
        }
    )(use)

  final def managed(release: A => ZIO[R, Nothing, _]): Managed[E, A] =
    Managed[E, A](this)(release) //FIXME

  /**
   * Runs the specified action if this action fails, providing the error to the
   * action if it exists. The provided action will not be interrupted.
   */
  final def onError[R1 <: R](cleanup: Cause[E] => UIO[_]): ZIO[R1, E, A] =
    ZIO.bracket0[R1, E, Unit, A](ZIO.unit)(
      (_, eb: ExitResult[E, A]) =>
        eb match {
          case ExitResult.Succeeded(_)  => ZIO.unit
          case ExitResult.Failed(cause) => cleanup(cause)
        }
    )(_ => self)

  /**
   * Runs the specified action if this action is interrupted.
   */
  final def onInterrupt(cleanup: UIO[_]): ZIO[R, E, A] =
    self.ensuring(
      ZIO.descriptor flatMap (descriptor => if (descriptor.interrupted) cleanup else ZIO.unit)
    )

  /**
   * Runs the specified action if this action is terminated, either because of
   * a defect or because of interruption.
   */
  final def onTermination(cleanup: Cause[Nothing] => UIO[_]): ZIO[R, E, A] =
    ZIO.bracket0[R, E, Unit, A](ZIO.unit)(
      (_, eb: ExitResult[E, A]) =>
        eb match {
          case ExitResult.Failed(cause) => cause.checkedOrRefail.fold(_ => ZIO.unit, cleanup)
          case _                        => ZIO.unit
        }
    )(_ => self)

  /**
   * Supervises this action, which ensures that any fibers that are forked by
   * the action are interrupted when this action completes.
   */
  final def supervised: ZIO[R, E, A] = ZIO.supervise(self)

  /**
   * Supervises this action, which ensures that any fibers that are forked by
   * the action are handled by the provided supervisor.
   */
  final def supervised(supervisor: Iterable[Fiber[_, _]] => UIO[_]): ZIO[R, E, A] =
    ZIO.superviseWith(self)(supervisor)

  /**
   * Performs this action non-interruptibly. This will prevent the action from
   * being terminated externally, but the action may fail for internal reasons
   * (e.g. an uncaught error) or terminate due to defect.
   */
  final def uninterruptibly: ZIO[R, E, A] = new ZIO.Uninterruptible(self)

  /**
   * Recovers from all errors.
   *
   * {{{
   * openFile("config.json").catchAll(_ => IO.now(defaultConfig))
   * }}}
   */
  final def catchAll[R1 <: R, E2, A1 >: A](h: E => ZIO[R1, E2, A1]): ZIO[R1, E2, A1] =
    self.redeem[R1, E2, A1](h, ZIO.now)

  /**
   * Recovers from some or all of the error cases.
   *
   * {{{
   * openFile("data.json").catchSome {
   *   case FileNotFoundException(_) => openFile("backup.json")
   * }
   * }}}
   */
  final def catchSome[R1 <: R, E1 >: E, A1 >: A](pf: PartialFunction[E, ZIO[R1, E1, A1]]): ZIO[R1, E1, A1] = {
    def tryRescue(t: E): ZIO[R1, E1, A1] = pf.applyOrElse(t, (_: E) => ZIO.fail[E1](t))

    self.redeem[R1, E1, A1](tryRescue, ZIO.now)
  }

  /**
   * Translates the checked error (if present) into termination.
   */
  final def orTerminate[E1 >: E](implicit ev: E1 =:= Throwable): ZIO[R, Nothing, A] =
    self.leftMap(ev).catchAll(ZIO.terminate)

  /**
   * Maps this action to the specified constant while preserving the
   * effects of this action.
   */
  final def const[B](b: => B): ZIO[R, E, B] = self.map(_ => b)

  /**
   * A variant of `flatMap` that ignores the value produced by this action.
   */
  final def *>[R1 <: R, E1 >: E, B](io: => ZIO[R1, E1, B]): ZIO[R1, E1, B] = self.flatMap(_ => io)

  /**
   * Sequences the specified action after this action, but ignores the
   * value produced by the action.
   */
  final def <*[R1 <: R, E1 >: E, B](io: => ZIO[R1, E1, B]): ZIO[R1, E1, A] = self.flatMap(io.const(_))

  /**
   * Sequentially zips this effect with the specified effect using the
   * specified combiner function.
   */
  final def seqWith[R1 <: R, E1 >: E, B, C](that: ZIO[R1, E1, B])(f: (A, B) => C): ZIO[R1, E1, C] =
    self.flatMap(a => that.map(b => f(a, b)))

  /**
   * Sequentially zips this effect with the specified effect, combining the
   * results into a tuple.
   */
  final def seq[R1 <: R, E1 >: E, B](that: ZIO[R1, E1, B]): ZIO[R1, E1, (A, B)] =
    self.seqWith(that)((a, b) => (a, b))

  /**
   * Repeats this action forever (until the first error). For more sophisticated
   * schedules, see the `repeat` method.
   */
  final def forever: ZIO[R, E, Nothing] = self *> self.forever

  /**
   * Repeats this action with the specified schedule until the schedule
   * completes, or until the first failure.
   * Repeats are done in addition to the first execution so that
   * `io.repeat(Schedule.once)` means "execute io and in case of success repeat `io` once".
   */
  final def repeat[B](schedule: Schedule[A, B], clock: Clock = Clock.Live): ZIO[R, E, B] =
    repeatOrElse[R, E, B](schedule, (e, _) => ZIO.fail(e), clock)

  /**
   * Repeats this action with the specified schedule until the schedule
   * completes, or until the first failure. In the event of failure the progress
   * to date, together with the error, will be passed to the specified handler.
   */
  final def repeatOrElse[R1 <: R, E2, B](
                                          schedule: Schedule[A, B],
                                          orElse: (E, Option[B]) => ZIO[R1, E2, B],
                                          clock: Clock = Clock.Live
  ): ZIO[R1, E2, B] =
    repeatOrElse0[R1, B, E2, B](schedule, orElse, clock).map(_.merge)

  /**
   * Repeats this action with the specified schedule until the schedule
   * completes, or until the first failure. In the event of failure the progress
   * to date, together with the error, will be passed to the specified handler.
   */
  final def repeatOrElse0[R1 <: R, B, E2, C](
                                              schedule: Schedule[A, B],
                                              orElse: (E, Option[B]) => ZIO[R1, E2, C],
                                              clock: Clock = Clock.Live
  ): ZIO[R1, E2, Either[C, B]] = {
    def loop(last: Option[() => B], state: schedule.State): ZIO[R1, E2, Either[C, B]] =
      self.redeem(
        e => orElse(e, last.map(_())).map(Left(_)),
        a =>
          schedule.update(a, state, clock).flatMap { step =>
            if (!step.cont) ZIO.nowRight(step.finish())
            else ZIO.now(step.state).delay(step.delay).flatMap(s => loop(Some(step.finish), s))
          }
      )

    schedule.initial(clock).flatMap(loop(None, _))
  }

  /**
   * Retries with the specified retry policy.
   * Retries are done following the failure of the original `io` (up to a fixed maximum with
   * `once` or `recurs` for example), so that that `io.retry(Schedule.once)` means
   * "execute `io` and in case of failure, try again once".
   */
  final def retry[E1 >: E, S](policy: Schedule[E1, S], clock: Clock = Clock.Live): ZIO[R, E1, A] =
    retryOrElse(policy, (e: E1, _: S) => ZIO.fail(e), clock)

  /**
   * Retries with the specified schedule, until it fails, and then both the
   * value produced by the schedule together with the last error are passed to
   * the recovery function.
   */
  final def retryOrElse[R1 <: R, A2 >: A, E1 >: E, S, E2](
                                                           policy: Schedule[E1, S],
                                                           orElse: (E1, S) => ZIO[R1, E2, A2],
                                                           clock: Clock = Clock.Live
  ): ZIO[R1, E2, A2] =
    retryOrElse0(policy, orElse, clock).map(_.merge)

  /**
   * Retries with the specified schedule, until it fails, and then both the
   * value produced by the schedule together with the last error are passed to
   * the recovery function.
   */
  final def retryOrElse0[R1 <: R, E1 >: E, S, E2, B](
                                                      policy: Schedule[E1, S],
                                                      orElse: (E1, S) => ZIO[R1, E2, B],
                                                      clock: Clock = Clock.Live
  ): ZIO[R1, E2, Either[B, A]] = {
    def loop(state: policy.State): ZIO[R1, E2, Either[B, A]] =
      self.redeem(
        err =>
          policy
            .update(err, state, clock)
            .flatMap(
              decision =>
                if (decision.cont) ZIO.sleep(decision.delay) *> loop(decision.state)
                else orElse(err, decision.finish()).map(Left(_))
            ),
        succ => ZIO.nowRight(succ)
      )

    policy.initial(clock).flatMap(loop)
  }

  /**
   * Maps this action to one producing unit, but preserving the effects of
   * this action.
   */
  final def void: ZIO[R, E, Unit] = const(())

  /**
   * Calls the provided function with the result of this action, and
   * sequences the resulting action after this action, but ignores the
   * value produced by the action.
   *
   * {{{
   * readFile("data.json").peek(putStrLn)
   * }}}
   */
  final def peek[R1 <: R, E1 >: E, B](f: A => ZIO[R1, E1, B]): ZIO[R1, E1, A] = self.flatMap(a => f(a).const(a))

  /**
   * Times out an action by the specified duration.
   */
  final def timeout(d: Duration): ZIO[R, E, Option[A]] = timeout0[Option[A]](None)(Some(_))(d)

  /**
   * Times out this action by the specified duration.
   *
   * {{{
   * IO.point(1).timeout0(Option.empty[Int])(Some(_))(1.second)
   * }}}
   */
  final def timeout0[B](z: B)(f: A => B)(duration: Duration): ZIO[R, E, B] =
    self.map(f).sandboxWith[R, E, B](io => ZIO.absolve(io.attempt race ZIO.nowRight(z).delay(duration)))

  /**
   * Flattens a nested action with a specified duration.
   */
  final def timeoutFail[E1 >: E](e: E1)(d: Duration): ZIO[R, E1, A] =
    ZIO.flatten(timeout0[ZIO[R, E1, A]](ZIO.fail(e))(ZIO.now)(d))

  /**
   * Returns a new action that executes this one and times the execution.
   */
  final def timed: ZIO[R, E, (Duration, A)] = timed0(system.nanoTime)

  /**
   * A more powerful variation of `timed` that allows specifying the clock.
   */
  final def timed0[R1 <: R, E1 >: E](nanoTime: ZIO[R1, E1, Long]): ZIO[R1, E1, (Duration, A)] =
    summarized[R1, E1, Long, Duration]((start, end) => Duration.fromNanos(end - start))(nanoTime)

  /**
   * Summarizes a action by computing some value before and after execution, and
   * then combining the values to produce a summary, together with the result of
   * execution.
   */
  final def summarized[R1 <: R, E1 >: E, B, C](f: (B, B) => C)(summary: ZIO[R1, E1, B]): ZIO[R1, E1, (C, A)] =
    for {
      start <- summary
      value <- self
      end   <- summary
    } yield (f(start, end), value)

  /**
   * Delays this action by the specified amount of time.
   */
  final def delay(duration: Duration): ZIO[R, E, A] =
    ZIO.sleep(duration) *> self

  /**
   * Locks the execution of this action to the specified executor.
   */
  final def lock(executor: Executor): ZIO[R, E, A] =
    ZIO.lock(executor)(self)

  /**
   * Marks this action as unyielding to the runtime system for better
   * scheduling.
   */
  final def unyielding: ZIO[R, E, A] =
    ZIO.unyielding(self)

  /**
   * Runs this action in a new fiber, resuming when the fiber terminates.
   */
<<<<<<< HEAD
  final def run: ZIO[R, Nothing, ExitResult[E, A]] =
    redeem0(cause => ZIO.now(ExitResult.failed(cause)), succ => ZIO.now(ExitResult.succeeded(succ)))
=======
  final def run: IO[Nothing, ExitResult[E, A]] =
    new IO.Redeem[E, Nothing, A, ExitResult[E, A]](
      self,
      cause => IO.now(ExitResult.failed(cause)),
      succ => IO.now(ExitResult.succeeded(succ))
    )
>>>>>>> fb92adbb

  /**
   * Runs this action in a new fiber, resuming when the fiber terminates.
   *
   * If the fiber fails with an error it will be captured in Right side of the error Either
   * If the fiber terminates because of defect, list of defects will be captured in the Left side of the Either
   *
   * Allows recovery from errors and defects alike, as in:
   *
   * {{{
   * case class DomainError()
   *
   * val veryBadIO: IO[DomainError, Unit] =
   *   IO.sync(5 / 0) *> IO.fail(DomainError())
   *
   * val caught: IO[Nothing, Unit] =
   *   veryBadIO.sandboxed.catchAll {
   *     case Left((_: ArithmeticException) :: Nil) =>
   *       // Caught defect: divided by zero!
   *       IO.now(0)
   *     case Left(ts) =>
   *       // Caught unknown defects, shouldn't recover!
   *       IO.terminate0(ts)
   *     case Right(e) =>
   *       // Caught error: DomainError!
   *      IO.now(0)
   *   }
   * }}}
   */
  final def sandboxed: ZIO[R, Cause[E], A] = redeem0(ZIO.fail, ZIO.now)

  /**
   * Companion helper to `sandboxed`.
   *
   * Has a performance penalty due to forking a new fiber.
   *
   * Allows recovery, and partial recovery, from errors and defects alike, as in:
   *
   * {{{
   * case class DomainError()
   *
   * val veryBadIO: IO[DomainError, Unit] =
   *   IO.sync(5 / 0) *> IO.fail(DomainError())
   *
   * val caught: IO[DomainError, Unit] =
   *   veryBadIO.sandboxWith(_.catchSome {
   *     case Left((_: ArithmeticException) :: Nil) =>
   *       // Caught defect: divided by zero!
   *       IO.now(0)
   *   })
   * }}}
   *
   * Using `sandboxWith` with `catchSome` is better than using
   * `io.sandboxed.catchAll` with a partial match, because in
   * the latter, if the match fails, the original defects will
   * be lost and replaced by a `MatchError`
   */
  final def sandboxWith[R1 <: R, E2, B](f: ZIO[R1, Cause[E], A] => ZIO[R1, Cause[E2], B]): ZIO[R1, E2, B] =
    ZIO.unsandbox(f(self.sandboxed))

  /**
   * Widens the action type to any supertype. While `map` suffices for this
   * purpose, this method is significantly faster for this purpose.
   */
  final def as[A1 >: A]: ZIO[R, E, A1] = self.asInstanceOf[ZIO[R, E, A1]]

  /**
   * Keep or break a promise based on the result of this action.
   */
<<<<<<< HEAD
  final def to[E1 >: E, A1 >: A](p: Promise[E1, A1]): ZIO[R, Nothing, Boolean] =
    self.run.flatMap(x => p.done(ZIO.done(x)))
=======
  final def to[E1 >: E, A1 >: A](p: Promise[E1, A1]): IO[Nothing, Boolean] =
    self.run.flatMap(x => p.done(IO.done(x))).onInterrupt(p.interrupt)
>>>>>>> fb92adbb

  /**
   * An integer that identifies the term in the `IO` sum type to which this
   * instance belongs (e.g. `IO.Tags.Point`).
   */
  def tag: Int
}

trait ZIOFunctions extends Serializable {
  // ALL error types in this method must be a subtype of `UpperE`.
  type UpperE
  // ALL return types in this method must be a subtype of `UpperA`.
//  type UpperA
  // ALL environment types must be a supertype of `LowerR`.
  type LowerR

<<<<<<< HEAD
  /**
    * Creates an `IO` value that represents failure with the specified error.
    * The moral equivalent of `throw` for pure code.
    */
  final def fail[E <: UpperE](error: E): IO[E, Nothing] = fail0(Cause.checked(error))
=======
  @inline
  private final def nowLeft[E, A]: E => IO[Nothing, Either[E, A]] =
    _nowLeft.asInstanceOf[E => IO[Nothing, Either[E, A]]]

  private val _nowLeft: Any => IO[Any, Either[Any, Any]] =
    e2 => IO.now[Either[Any, Any]](Left(e2))

  @inline
  private final def nowRight[E, A]: A => IO[Nothing, Either[E, A]] =
    _nowRight.asInstanceOf[A => IO[Nothing, Either[E, A]]]

  private val _nowRight: Any => IO[Any, Either[Any, Any]] =
    a => IO.now[Either[Any, Any]](Right(a))

  final object Tags {
    final val FlatMap         = 0
    final val Point           = 1
    final val Strict          = 2
    final val SyncEffect      = 3
    final val Fail            = 4
    final val AsyncEffect     = 5
    final val Redeem          = 6
    final val Fork            = 7
    final val Uninterruptible = 8
    final val Supervise       = 9
    final val Ensuring        = 10
    final val Descriptor      = 11
    final val Lock            = 12
    final val Yield           = 13
  }
  final class FlatMap[E, A0, A] private[IO] (val io: IO[E, A0], val flatMapper: A0 => IO[E, A]) extends IO[E, A] {
    override def tag = Tags.FlatMap
  }

  final class Point[A] private[IO] (val value: () => A) extends IO[Nothing, A] {
    override def tag = Tags.Point
  }

  final class Strict[A] private[IO] (val value: A) extends IO[Nothing, A] {
    override def tag = Tags.Strict
  }

  final class SyncEffect[A] private[IO] (val effect: Env => A) extends IO[Nothing, A] {
    override def tag = Tags.SyncEffect
  }

  final class AsyncEffect[E, A] private[IO] (val register: (IO[E, A] => Unit) => Async[E, A]) extends IO[E, A] {
    override def tag = Tags.AsyncEffect
  }

  final class Redeem[E, E2, A, B] private[IO] (
    val value: IO[E, A],
    val err: Cause[E] => IO[E2, B],
    val succ: A => IO[E2, B]
  ) extends IO[E2, B]
      with Function[A, IO[E2, B]] {

    override def tag = Tags.Redeem

    final def apply(v: A): IO[E2, B] = succ(v)
  }

  final class Fork[E, A] private[IO] (val value: IO[E, A], val handler: Option[Cause[Any] => IO[Nothing, _]])
      extends IO[Nothing, Fiber[E, A]] {
    override def tag = Tags.Fork
  }

  final class Uninterruptible[E, A] private[IO] (val io: IO[E, A]) extends IO[E, A] {
    override def tag = Tags.Uninterruptible
  }

  final class Supervise[E, A] private[IO] (
    val value: IO[E, A],
    val supervisor: Iterable[Fiber[_, _]] => IO[Nothing, _]
  ) extends IO[E, A] {
    override def tag = Tags.Supervise
  }

  final class Fail[E] private[IO] (val cause: Cause[E]) extends IO[E, Nothing] {
    override def tag = Tags.Fail
  }

  final class Ensuring[E, A] private[IO] (val io: IO[E, A], val finalizer: IO[Nothing, _]) extends IO[E, A] {
    override def tag = Tags.Ensuring
  }

  final object Descriptor extends IO[Nothing, Fiber.Descriptor] {
    override def tag = Tags.Descriptor
  }

  final class Lock[E, A] private[IO] (val executor: Executor, val io: IO[E, A]) extends IO[E, A] {
    override def tag = Tags.Lock
  }

  final object Yield extends IO[Nothing, Unit] {
    override def tag = Tags.Yield
  }
>>>>>>> fb92adbb

  /**
    * Returns an `IO` that fails with the specified `Cause`.
    */
  final def fail0[E <: UpperE](cause: Cause[E]): IO[E, Nothing] = new ZIO.Fail(cause)

  /**
    * Lifts a strictly evaluated value into the `IO` monad.
    */
  final def now[A](a: A): UIO[A] = new ZIO.Strict(a)

  /**
    * Lifts a non-strictly evaluated value into the `IO` monad. Do not use this
    * function to capture effectful code. The result is undefined but may
    * include duplicated effects.
    */
  final def point[A](a: => A): UIO[A] = new ZIO.Point(() => a)

  final def read[R >: LowerR]: ZIO[R, Nothing, R] = ???

  /**
    * Returns an `IO` that is interrupted.
    */
  final val interrupt: UIO[Nothing] = fail0(Cause.interrupted)
  /**
    * Returns a action that will never produce anything. The moral
    * equivalent of `while(true) {}`, only without the wasted CPU cycles.
    */
  final val never: UIO[Nothing] =
    async[Any, Nothing, Nothing](_ => ())

  /**
    * Returns an `IO` that terminates with the specified `Throwable`.
    */
  final def terminate(t: Throwable): UIO[Nothing] = fail0(Cause.unchecked(t))

  /**
    * Imports a synchronous effect into a pure `IO` value.
    *
    * {{{
    * val nanoTime: IO[Nothing, Long] = IO.sync(System.nanoTime())
    * }}}
    */
  final def sync[A](effect: => A): UIO[A] = sync0(_ => effect)

  /**
    * Imports a synchronous effect into a pure `IO` value. This variant of `sync`
    * lets you use the execution environment of the fiber.
    *
    * {{{
    * val nanoTime: IO[Nothing, Long] = IO.sync(System.nanoTime())
    * }}}
    */
  final def sync0[A](effect: Env => A): UIO[A] = new ZIO.SyncEffect[A](effect)

  /**
    * Imports a synchronous effect into a pure `IO` value. This variant of `sync`
    * lets you use the current executor of the fiber.
    */
  final def syncExec[A](effect: Executor => A): UIO[A] =
    for {
      exec <- ZIO.descriptor.map(_.executor)
      a    <- sync(effect(exec))
    } yield a

  /**
    * Shifts execution to a thread in the default `ExecutionContext`.
    */
  @deprecated("use yieldNow", "0.6.0")
  final val shift: UIO[Unit] = yieldNow

  /**
    * Shifts the operation to another execution context.
    *
    * {{{
    *   IO.shift(myPool) *> myTask
    * }}}
    */
  @deprecated("use lock or on", "0.6.0")
  final def shift(ec: ExecutionContext): UIO[Unit] =
    async { (k: UIO[Unit] => Unit) =>
      ec.execute(new Runnable {
        override def run(): Unit = k(ZIO.unit)
      })
    }

  /**
    * Yields to the runtime system, starting on a fresh stack.
    */
  final val yieldNow: UIO[Unit] = ZIO.Yield

  /**
    * Retrieves the supervisor associated with the fiber running the action
    * returned by this method.
    */
  final val supervisor: UIO[Cause[Nothing] => UIO[_]] =
    ZIO.descriptor.map(_.supervisor)

  /**
    * Forks all of the specified values, and returns a composite fiber that
    * produces a list of their results, in order.
    */
  final def forkAll[E <: UpperE, A](as: Iterable[IO[E, A]]): UIO[Fiber[E, List[A]]] =
    as.foldRight(point(Fiber.point[E, List[A]](List()))) { (aIO, asFiberIO) =>
      asFiberIO.seq(aIO.fork).map {
        case (asFiber, aFiber) =>
          asFiber.zipWith(aFiber)((as, a) => a :: as)
      }
    }

  /**
    * Forks all of the specified values, and returns a composite fiber that
    * produces a list of their results, in order.
    */
  final def forkAll_[E <: UpperE, A](as: Iterable[IO[E, A]]): UIO[Unit] =
    as.foldRight(ZIO.unit)(_.fork *> _)

  /**
    * Creates an `IO` value from `ExitResult`
    */
  final def done[E <: UpperE, A](r: ExitResult[E, A]): IO[E, A] = r match {
    case ExitResult.Succeeded(b)  => now(b)
    case ExitResult.Failed(cause) => fail0(cause)
  }

  /**
    * Supervises the specified action, which ensures that any actions directly
    * forked by the action are killed upon the action's own termination.
    */
  final def supervise[R >: LowerR, E <: UpperE, A](io: ZIO[R, E, A]): ZIO[R, E, A] = superviseWith(io)(Fiber.interruptAll)

  /**
    * Supervises the specified action's spawned fibers.
    */
  final def superviseWith[R >: LowerR, E <: UpperE, A](io: ZIO[R, E, A])(supervisor: Iterable[Fiber[_, _]] => IO[Nothing, _]): ZIO[R, E, A] =
    new ZIO.Supervise(io, supervisor)

  /**
    * Flattens a nested action.
    */
  final def flatten[R >: LowerR, E <: UpperE, A](io: ZIO[R, E, ZIO[R, E, A]]): ZIO[R, E, A] = io.flatMap(a => a)

  /**
    * Lazily produces an `IO` value whose construction may have actional costs
    * that should be deferred until evaluation.
    *
    * Do not use this method to effectfully construct `IO` values. The results
    * will be undefined and most likely involve the physical explosion of your
    * computer in a heap of rubble.
    */
  final def suspend[R >: LowerR, E <: UpperE, A](io: => ZIO[R, E, A]): ZIO[R, E, A] =
    flatten(sync(io))

  /**
    * Safely imports an exception-throwing synchronous effect into a pure `IO`
    * value, translating the specified throwables into `E` with the provided
    * user-defined function.
    */
  final def syncCatch[E <: UpperE, A](effect: => A)(f: PartialFunction[Throwable, E]): IO[E, A] =
    absolve[Any, E, A](
      sync(
        try {
          val result = effect
          Right(result)
        } catch f andThen Left[E, A]
      )
    )

  /**
    * Locks the `io` to the specified executor.
    */
  final def lock[R, E, A](executor: Executor)(io: ZIO[R, E, A]): ZIO[R, E, A] =
    new ZIO.Lock(executor, io)

  /**
    * A combinator that allows you to identify long-running `IO` values to the
    * runtime system for improved scheduling.
    */
  final def unyielding[R, E, A](io: ZIO[R, E, A]): ZIO[R, E, A] =
    ZIO.flatten(sync0(env => lock(env.executor(Executor.Unyielding))(io)))

  /**
    * Imports an asynchronous effect into a pure `IO` value. See `async0` for
    * the more expressive variant of this function that can return a value
    * synchronously.
    */
  final def async[R >: LowerR, E <: UpperE, A](register: (ZIO[R, E, A] => Unit) => Unit): ZIO[R, E, A] =
    async0((callback: ZIO[R, E, A] => Unit) => {
      register(callback)

      Async.later
    })

  /**
    * Imports an asynchronous effect into a pure `IO` value, possibly returning
    * the value synchronously.
    */
  final def async0[R >: LowerR, E <: UpperE, A](register: (ZIO[R, E, A] => Unit) => Async[E, A]): ZIO[R, E, A] =
    new ZIO.AsyncEffect(register)

  /**
    * Imports an asynchronous effect into a pure `IO` value. This formulation is
    * necessary when the effect is itself expressed in terms of `IO`.
    */
  final def asyncPure[E <: UpperE, A](register: (IO[E, A] => Unit) => UIO[_]): IO[E, A] = //Note: I deleted R from register to avoid adding a new param to Async
    for {
      p   <- Promise.make[E, A]
      ref <- Ref[IO[Nothing, Any]](ZIO.unit)
      a <- (for {
        _ <- flatten(sync0(env => register(io => env.unsafeRunAsync_(io.to(p)))))
          .fork
          .peek(f => ref.set(f.interrupt))
          .uninterruptibly
        a <- p.get
      } yield a).onInterrupt(flatten(ref.get))
    } yield a

  /**
    * Imports an asynchronous effect into a pure `IO` value. The effect has the
    * option of returning the value synchronously, which is useful in cases
    * where it cannot be determined if the effect is synchronous or asynchronous
    * until the effect is actually executed. The effect also has the option of
    * returning a canceler, which will be used by the runtime to cancel the
    * asynchronous effect if the fiber executing the effect is interrupted.
    */
  final def asyncInterrupt[E <: UpperE, A](register: (IO[E, A] => Unit) => Either[Canceler, IO[E, A]]): IO[E, A] = {
    import java.util.concurrent.atomic.AtomicBoolean
    import internal.OneShot

    sync((new AtomicBoolean(false), OneShot.make[IO[Nothing, Any]])).flatMap {
      case (started, cancel) =>
        flatten {
          async0((k: IO[Nothing, IO[E, A]] => Unit) => {
            started.set(true)

            try register(io => k(ZIO.now(io))) match {
              case Left(canceler) =>
                cancel.set(canceler)
                Async.later
              case Right(io) => Async.now(ZIO.now(io))
            } finally if (!cancel.isSet) cancel.set(ZIO.unit)
          })
        }.onInterrupt(flatten(sync(if (started.get) cancel.get() else ZIO.unit)))
    }
  }

  /**
    * Submerges the error case of an `Either` into the `IO`. The inverse
    * operation of `IO.attempt`.
    */
  final def absolve[R >: LowerR, E <: UpperE, A](v: ZIO[R, E, Either[E, A]]): ZIO[R, E, A] =
    v.flatMap(fromEither)

  /**
    * The inverse operation `IO.sandboxed`
    *
    * Terminates with exceptions on the `Left` side of the `Either` error, if it
    * exists. Otherwise extracts the contained `IO[E, A]`
    */
  final def unsandbox[R >: LowerR, E <: UpperE, A](v: ZIO[R, Cause[E], A]): ZIO[R, E, A] = v.catchAll[R, E, A](fail0)


  /**
    * Lifts an `Either` into an `IO`.
    */
  final def fromEither[E <: UpperE, A](v: Either[E, A]): IO[E, A] =
    v.fold(fail, now)

  /**
    * Creates an `IO` value that represents the exit value of the specified
    * fiber.
    */
  final def fromFiber[E <: UpperE, A](fiber: Fiber[E, A]): IO[E, A] =
    fiber.join

  /**
    * Creates an `IO` value that represents the exit value of the specified
    * fiber.
    */
  final def fromFiberM[E <: UpperE, A](fiber: IO[E, Fiber[E, A]]): IO[E, A] =
    fiber.flatMap(_.join)

  /**
    * Requires that the given `IO[E, Option[A]]` contain a value. If there is no
    * value, then the specified error will be raised.
    */
  final def require[E <: UpperE, A](error: E): IO[E, Option[A]] => IO[E, A] =
    (io: IO[E, Option[A]]) => io.flatMap(_.fold[IO[E, A]](fail[E](error))(now[A]))

  /**
    * Acquires a resource, do some work with it, and then release that resource. With `bracket0`
    * not only is the acquired resource be cleaned up, the outcome of the computation is also
    * reified for processing.
    */
  final def bracket0[R >: LowerR, E <: UpperE, A, B](
                               acquire: ZIO[R, E, A]
                             )(release: (A, ExitResult[E, B]) => UIO[_])(use: A => ZIO[R, E, B]): ZIO[R, E, B] =
    Ref[IO[Nothing, Any]](ZIO.unit).flatMap { m =>
      (for {
        f <- acquire.flatMap(a => use(a).fork.peek(f => m.set(f.interrupt.flatMap(release(a, _))))).uninterruptibly
        b <- f.join
      } yield b).ensuring(flatten(m.get))
    }

  /**
    * Acquires a resource, do some work with it, and then release that resource. `bracket`
    * will release the resource no matter the outcome of the computation, and will
    * re-throw any exception that occurred in between.
    */
  final def bracket[R >: LowerR, E <: UpperE, A, B](
                              acquire: ZIO[R, E, A]
                            )(release: A => UIO[_])(use: A => ZIO[R, E, B]): ZIO[R, E, B] =
    Ref[IO[Nothing, Any]](ZIO.unit).flatMap { m =>
      (for {
        a <- acquire.flatMap(a => m.set(release(a)).const(a)).uninterruptibly
        b <- use(a)
      } yield b).ensuring(flatten(m.get))
    }

  /**
    * Apply the function fn to each element of the `Iterable[A]` and
    * return the results in a new `List[B]`. For parallelism use `parTraverse`.
    */
  final def traverse[R >: LowerR, E <: UpperE, A, B](in: Iterable[A])(fn: A => ZIO[R, E, B]): ZIO[R, E, List[B]] =
    in.foldRight[ZIO[R, E, List[B]]](sync(Nil)) { (a, io) =>
      fn(a).seqWith(io)((b, bs) => b :: bs)
    }

  /**
    * Evaluate the elements of an `Iterable[A]` in parallel
    * and collect the results. This is the parallel version of `traverse`.
    */
  final def parTraverse[R >: LowerR, E <: UpperE, A, B](as: Iterable[A])(fn: A => ZIO[R, E, B]): ZIO[R, E, List[B]] =
    as.foldRight[ZIO[R, E, List[B]]](sync(Nil)) { (a, io) =>
      fn(a).parWith(io)((b, bs) => b :: bs)
    }

  /**
    * Evaluate the elements of a traversable data structure in parallel
    * and collect the results. Only up to `n` tasks run in parallel.
    * This is a version of `foreachPar`, with a throttle.
    */
  final def foreachParN[R >: LowerR, E <: UpperE, A, B](n: Long)(as: Iterable[A])(fn: A => ZIO[R, E, B]): ZIO[R, E, List[B]] =
    for {
      semaphore <- Semaphore(n)
      bs <- parTraverse(as) { a =>
        semaphore.withPermit(fn(a))
      }
    } yield bs

  /**
    * Alias for foreachParN
    */
  @deprecated("Use foreachParN", "scalaz-zio 0.3.3")
  final def traverseParN[R >: LowerR, E <: UpperE, A, B](n: Long)(as: Iterable[A])(fn: A => ZIO[R, E, B]): ZIO[R, E, List[B]] =
    foreachParN(n)(as)(fn)

  /**
    * Evaluate each effect in the structure from left to right, and collect
    * the results. For parallelism use `parAll`.
    */
  final def sequence[R >: LowerR, E <: UpperE, A](in: Iterable[ZIO[R, E, A]]): ZIO[R, E, List[A]] =
    traverse(in)(identity)

  /**
    * Evaluate each effect in the structure in parallel, and collect
    * the results. This is the parallel version of `sequence`.
    */
  final def parAll[R >: LowerR, E <: UpperE, A](as: Iterable[ZIO[R, E, A]]): ZIO[R, E, List[A]] =
    parTraverse(as)(identity)

  /**
    * Evaluate each effect in the structure in parallel, and collect
    * the results. Only up to `n` tasks run in parallel.
    * This is a version of `collectPar`, with a throttle.
    */
  final def collectParN[R >: LowerR, E <: UpperE, A](n: Long)(as: Iterable[ZIO[R, E, A]]): ZIO[R, E, List[A]] =
    foreachParN(n)(as)(identity)

  /**
    * Alias for `collectParN`
    */
  @deprecated("Use collectParN", "scalaz-zio 0.3.3")
  final def sequenceParN[R >: LowerR, E <: UpperE, A](n: Long)(as: Iterable[ZIO[R, E, A]]): ZIO[R, E, List[A]] =
    collectParN(n)(as)

  /**
    * Races an `IO[E, A]` against elements of a `Iterable[IO[E, A]]`. Yields
    * either the first success or the last failure.
    */
  final def raceAll[R >: LowerR, E <: UpperE, A](io: ZIO[R, E, A], ios: Iterable[ZIO[R, E, A]]): ZIO[R, E, A] =
    ios.foldLeft[ZIO[R, E, A]](io)(_ race _)


  /**
    * Reduces an `Iterable[IO]` to a single IO, works in parallel.
    */
  final def reduceAll[R >: LowerR, E <: UpperE, A](a: ZIO[R, E, A], as: Iterable[ZIO[R, E, A]])(f: (A, A) => A): ZIO[R, E, A] =
    as.foldLeft(a) { (l, r) =>
      l.par(r).map(f.tupled)
    }

  /**
    * Merges an `Iterable[IO]` to a single IO, works in parallel.
    */
  final def mergeAll[R >: LowerR, E <: UpperE, A, B](in: Iterable[ZIO[R, E, A]])(zero: B, f: (B, A) => B): ZIO[R, E, B] =
    in.foldLeft[ZIO[R, E, B]](point[B](zero))((acc, a) => acc.par(a).map(f.tupled))

  /**
    * Strictly-evaluated unit lifted into the `IO` monad.
    */
  final val unit: UIO[Unit] = now(())

  /**
    * The moral equivalent of `if (p) exp`
    */
  final def when[E <: UpperE](b: Boolean)(io: IO[E, Unit]): IO[E, Unit] =
    if (b) io else unit

  /**
    * The moral equivalent of `if (p) exp` when `p` has side-effects
    */
  final def whenM[E <: UpperE](b: IO[Nothing, Boolean])(io: IO[E, Unit]): IO[E, Unit] =
    b.flatMap(b => if (b) io else unit)

  /**
    * Sleeps for the specified duration. This is always asynchronous.
    */
  final def sleep(duration: Duration): UIO[Unit] =
    sync0(identity)
      .flatMap(
        env =>
          asyncInterrupt[Nothing, Unit] { k =>
            val canceler = env.scheduler
              .schedule(() => k(unit), duration)

            Left(sync(canceler()))
          }
      )

  /**
    * Returns information about the current fiber, such as its fiber identity.
    */
  final def descriptor: IO[Nothing, Fiber.Descriptor] = ZIO.Descriptor
  /**
    * Lifts an `Option` into an `IO`.
    */
  final def fromOption[A](v: Option[A]): IO[Unit, A] =
    v.fold[IO[Unit, A]](fail(()))(now(_))
}

trait ZIO_E_Throwable extends ZIOFunctions {
//   implicit val ThrowableSubtypeOfE: Throwable <:< UpperE

  type UpperE = Throwable

  /**
    *
    * Imports a synchronous effect into a pure `IO` value, translating any
    * throwables into a `Throwable` failure in the returned value.
    *
    * {{{
    * def putStrLn(line: String): IO[Throwable, Unit] = IO.syncThrowable(println(line))
    * }}}
    */
  final def syncThrowable[A](effect: => A): IO[Throwable, A] =
    syncCatch(effect) {
      case t: Throwable => t
    }

  /**
    * Imports a `Try` into an `IO`.
    */
  final def fromTry[A](effect: => scala.util.Try[A]): IO[Throwable, A] =
    syncThrowable(effect).flatMap {
      case scala.util.Success(v) => ZIO.now(v)
      case scala.util.Failure(t) => ZIO.fail(t)
    }
  /**
    *
    * Imports a synchronous effect into a pure `IO` value, translating any
    * exceptions into an `Exception` failure in the returned value.
    *
    * {{{
    * def putStrLn(line: String): IO[Exception, Unit] = IO.syncException(println(line))
    * }}}
    */
  final def syncException[A](effect: => A): IO[Exception, A] =
    syncCatch(effect) {
      case e: Exception => e
    }
}

object ZIO extends ZIOFunctions {
  type UpperE = Any
  type LowerR = Nothing

  @inline
  private final def nowLeft[E, A]: E => IO[Nothing, Either[E, A]] =
    _nowLeft.asInstanceOf[E => IO[Nothing, Either[E, A]]]

  private val _nowLeft: Any => IO[Any, Either[Any, Any]] =
    e2 => now[Either[Any, Any]](Left(e2))

  @inline
  private final def nowRight[E, A]: A => IO[Nothing, Either[E, A]] =
    _nowRight.asInstanceOf[A => IO[Nothing, Either[E, A]]]

  private val _nowRight: Any => IO[Any, Either[Any, Any]] =
    a => now[Either[Any, Any]](Right(a))

  final object Tags {
    final val FlatMap         = 0
    final val Point           = 1
    final val Strict          = 2
    final val SyncEffect      = 3
    final val Fail            = 4
    final val AsyncEffect     = 5
    final val Redeem          = 6
    final val Fork            = 7
    final val Uninterruptible = 8
    final val Supervise       = 9
    final val Ensuring        = 10
    final val Descriptor      = 11
    final val Lock            = 12
    final val Yield           = 13
  }
  final class FlatMap[R, E, A0, A] (val io: ZIO[R, E, A0], val flatMapper: A0 => ZIO[R, E, A]) extends ZIO[R, E, A] {
    override def tag = Tags.FlatMap
  }

  final class Point[A](val value: () => A) extends UIO[A] {
    override def tag = Tags.Point
  }

  final class Strict[A](val value: A) extends UIO[A] {
    override def tag = Tags.Strict
  }

  final class SyncEffect[A](val effect: Env => A) extends UIO[A] {
    override def tag = Tags.SyncEffect
  }

  final class AsyncEffect[R, E, A](val register: (ZIO[R, E, A] => Unit) => Async[E, A]) extends ZIO[R, E, A] {
    override def tag = Tags.AsyncEffect
  }

  final class Redeem[R, E, E2, A, B](
    val value: ZIO[R, E, A],
    val err: Cause[E] => ZIO[R, E2, B],
    val succ: A => ZIO[R, E2, B],
    val recoverFromInterruption: Boolean = false
  ) extends ZIO[R, E2, B]
      with Function[A, ZIO[R, E2, B]] {

    override def tag = Tags.Redeem

    final def apply(v: A): ZIO[R, E2, B] = succ(v)
  }

  final class Fork[R, E, A](val value: ZIO[R, E, A], val handler: Option[Cause[Any] => UIO[_]])
      extends IO[Nothing, Fiber[E, A]] {
    override def tag = Tags.Fork
  }

  final class Uninterruptible[R, E, A](val io: ZIO[R, E, A]) extends ZIO[R, E, A] {
    override def tag = Tags.Uninterruptible
  }

  final class Supervise[R, E, A](
    val value: ZIO[R, E, A],
    val supervisor: Iterable[Fiber[_, _]] => IO[Nothing, _]
  ) extends ZIO[R, E, A] {
    override def tag = Tags.Supervise
  }

  final class Fail[E](val cause: Cause[E]) extends IO[E, Nothing] {
    override def tag = Tags.Fail
  }

  final class Ensuring[R, E, A](val io: ZIO[R, E, A], val finalizer: UIO[_]) extends ZIO[R, E, A] {
    override def tag = Tags.Ensuring
  }

  final object Descriptor extends IO[Nothing, Fiber.Descriptor] {
    override def tag = Tags.Descriptor
  }

  final class Lock[R, E, A](val executor: Executor, val io: ZIO[R, E, A]) extends ZIO[R, E, A] {
    override def tag = Tags.Lock
  }

  final object Yield extends UIO[Unit] {
    override def tag = Tags.Yield
  }
}<|MERGE_RESOLUTION|>--- conflicted
+++ resolved
@@ -238,11 +238,7 @@
         val io = self.asInstanceOf[ZIO.Fail[E]]
         err(io.cause)
 
-<<<<<<< HEAD
-      case _ => new ZIO.Redeem(self, err, succ, recoverFromInterruption = true)
-=======
-      case _ => new IO.Redeem(self, err, succ)
->>>>>>> fb92adbb
+      case _ => new ZIO.Redeem(self, err, succ)
     }
   }
 
@@ -685,17 +681,12 @@
   /**
    * Runs this action in a new fiber, resuming when the fiber terminates.
    */
-<<<<<<< HEAD
   final def run: ZIO[R, Nothing, ExitResult[E, A]] =
-    redeem0(cause => ZIO.now(ExitResult.failed(cause)), succ => ZIO.now(ExitResult.succeeded(succ)))
-=======
-  final def run: IO[Nothing, ExitResult[E, A]] =
-    new IO.Redeem[E, Nothing, A, ExitResult[E, A]](
+    new ZIO.Redeem[R, E, Nothing, A, ExitResult[E, A]](
       self,
       cause => IO.now(ExitResult.failed(cause)),
       succ => IO.now(ExitResult.succeeded(succ))
     )
->>>>>>> fb92adbb
 
   /**
    * Runs this action in a new fiber, resuming when the fiber terminates.
@@ -765,13 +756,8 @@
   /**
    * Keep or break a promise based on the result of this action.
    */
-<<<<<<< HEAD
   final def to[E1 >: E, A1 >: A](p: Promise[E1, A1]): ZIO[R, Nothing, Boolean] =
-    self.run.flatMap(x => p.done(ZIO.done(x)))
-=======
-  final def to[E1 >: E, A1 >: A](p: Promise[E1, A1]): IO[Nothing, Boolean] =
-    self.run.flatMap(x => p.done(IO.done(x))).onInterrupt(p.interrupt)
->>>>>>> fb92adbb
+    self.run.flatMap(x => p.done(ZIO.done(x))).onInterrupt(p.interrupt)
 
   /**
    * An integer that identifies the term in the `IO` sum type to which this
@@ -788,26 +774,521 @@
   // ALL environment types must be a supertype of `LowerR`.
   type LowerR
 
-<<<<<<< HEAD
   /**
     * Creates an `IO` value that represents failure with the specified error.
     * The moral equivalent of `throw` for pure code.
     */
   final def fail[E <: UpperE](error: E): IO[E, Nothing] = fail0(Cause.checked(error))
-=======
+
+  /**
+    * Returns an `IO` that fails with the specified `Cause`.
+    */
+  final def fail0[E <: UpperE](cause: Cause[E]): IO[E, Nothing] = new ZIO.Fail(cause)
+
+  /**
+    * Lifts a strictly evaluated value into the `IO` monad.
+    */
+  final def now[A](a: A): UIO[A] = new ZIO.Strict(a)
+
+  /**
+    * Lifts a non-strictly evaluated value into the `IO` monad. Do not use this
+    * function to capture effectful code. The result is undefined but may
+    * include duplicated effects.
+    */
+  final def point[A](a: => A): UIO[A] = new ZIO.Point(() => a)
+
+  final def read[R >: LowerR]: ZIO[R, Nothing, R] = ???
+
+  /**
+    * Returns an `IO` that is interrupted.
+    */
+  final val interrupt: UIO[Nothing] = fail0(Cause.interrupted)
+  /**
+    * Returns a action that will never produce anything. The moral
+    * equivalent of `while(true) {}`, only without the wasted CPU cycles.
+    */
+  final val never: UIO[Nothing] =
+    async[Any, Nothing, Nothing](_ => ())
+
+  /**
+    * Returns an `IO` that terminates with the specified `Throwable`.
+    */
+  final def terminate(t: Throwable): UIO[Nothing] = fail0(Cause.unchecked(t))
+
+  /**
+    * Imports a synchronous effect into a pure `IO` value.
+    *
+    * {{{
+    * val nanoTime: IO[Nothing, Long] = IO.sync(System.nanoTime())
+    * }}}
+    */
+  final def sync[A](effect: => A): UIO[A] = sync0(_ => effect)
+
+  /**
+    * Imports a synchronous effect into a pure `IO` value. This variant of `sync`
+    * lets you use the execution environment of the fiber.
+    *
+    * {{{
+    * val nanoTime: IO[Nothing, Long] = IO.sync(System.nanoTime())
+    * }}}
+    */
+  final def sync0[A](effect: Env => A): UIO[A] = new ZIO.SyncEffect[A](effect)
+
+  /**
+    * Imports a synchronous effect into a pure `IO` value. This variant of `sync`
+    * lets you use the current executor of the fiber.
+    */
+  final def syncExec[A](effect: Executor => A): UIO[A] =
+    for {
+      exec <- ZIO.descriptor.map(_.executor)
+      a    <- sync(effect(exec))
+    } yield a
+
+  /**
+    * Shifts execution to a thread in the default `ExecutionContext`.
+    */
+  @deprecated("use yieldNow", "0.6.0")
+  final val shift: UIO[Unit] = yieldNow
+
+  /**
+    * Shifts the operation to another execution context.
+    *
+    * {{{
+    *   IO.shift(myPool) *> myTask
+    * }}}
+    */
+  @deprecated("use lock or on", "0.6.0")
+  final def shift(ec: ExecutionContext): UIO[Unit] =
+    async { (k: UIO[Unit] => Unit) =>
+      ec.execute(new Runnable {
+        override def run(): Unit = k(ZIO.unit)
+      })
+    }
+
+  /**
+    * Yields to the runtime system, starting on a fresh stack.
+    */
+  final val yieldNow: UIO[Unit] = ZIO.Yield
+
+  /**
+    * Retrieves the supervisor associated with the fiber running the action
+    * returned by this method.
+    */
+  final val supervisor: UIO[Cause[Nothing] => UIO[_]] =
+    ZIO.descriptor.map(_.supervisor)
+
+  /**
+    * Forks all of the specified values, and returns a composite fiber that
+    * produces a list of their results, in order.
+    */
+  final def forkAll[E <: UpperE, A](as: Iterable[IO[E, A]]): UIO[Fiber[E, List[A]]] =
+    as.foldRight(point(Fiber.point[E, List[A]](List()))) { (aIO, asFiberIO) =>
+      asFiberIO.seq(aIO.fork).map {
+        case (asFiber, aFiber) =>
+          asFiber.zipWith(aFiber)((as, a) => a :: as)
+      }
+    }
+
+  /**
+    * Forks all of the specified values, and returns a composite fiber that
+    * produces a list of their results, in order.
+    */
+  final def forkAll_[E <: UpperE, A](as: Iterable[IO[E, A]]): UIO[Unit] =
+    as.foldRight(ZIO.unit)(_.fork *> _)
+
+  /**
+    * Creates an `IO` value from `ExitResult`
+    */
+  final def done[E <: UpperE, A](r: ExitResult[E, A]): IO[E, A] = r match {
+    case ExitResult.Succeeded(b)  => now(b)
+    case ExitResult.Failed(cause) => fail0(cause)
+  }
+
+  /**
+    * Supervises the specified action, which ensures that any actions directly
+    * forked by the action are killed upon the action's own termination.
+    */
+  final def supervise[R >: LowerR, E <: UpperE, A](io: ZIO[R, E, A]): ZIO[R, E, A] = superviseWith(io)(Fiber.interruptAll)
+
+  /**
+    * Supervises the specified action's spawned fibers.
+    */
+  final def superviseWith[R >: LowerR, E <: UpperE, A](io: ZIO[R, E, A])(supervisor: Iterable[Fiber[_, _]] => IO[Nothing, _]): ZIO[R, E, A] =
+    new ZIO.Supervise(io, supervisor)
+
+  /**
+    * Flattens a nested action.
+    */
+  final def flatten[R >: LowerR, E <: UpperE, A](io: ZIO[R, E, ZIO[R, E, A]]): ZIO[R, E, A] = io.flatMap(a => a)
+
+  /**
+    * Lazily produces an `IO` value whose construction may have actional costs
+    * that should be deferred until evaluation.
+    *
+    * Do not use this method to effectfully construct `IO` values. The results
+    * will be undefined and most likely involve the physical explosion of your
+    * computer in a heap of rubble.
+    */
+  final def suspend[R >: LowerR, E <: UpperE, A](io: => ZIO[R, E, A]): ZIO[R, E, A] =
+    flatten(sync(io))
+
+  /**
+    * Safely imports an exception-throwing synchronous effect into a pure `IO`
+    * value, translating the specified throwables into `E` with the provided
+    * user-defined function.
+    */
+  final def syncCatch[E <: UpperE, A](effect: => A)(f: PartialFunction[Throwable, E]): IO[E, A] =
+    absolve[Any, E, A](
+      sync(
+        try {
+          val result = effect
+          Right(result)
+        } catch f andThen Left[E, A]
+      )
+    )
+
+  /**
+    * Locks the `io` to the specified executor.
+    */
+  final def lock[R, E, A](executor: Executor)(io: ZIO[R, E, A]): ZIO[R, E, A] =
+    new ZIO.Lock(executor, io)
+
+  /**
+    * A combinator that allows you to identify long-running `IO` values to the
+    * runtime system for improved scheduling.
+    */
+  final def unyielding[R, E, A](io: ZIO[R, E, A]): ZIO[R, E, A] =
+    ZIO.flatten(sync0(env => lock(env.executor(Executor.Unyielding))(io)))
+
+  /**
+    * Imports an asynchronous effect into a pure `IO` value. See `async0` for
+    * the more expressive variant of this function that can return a value
+    * synchronously.
+    */
+  final def async[R >: LowerR, E <: UpperE, A](register: (ZIO[R, E, A] => Unit) => Unit): ZIO[R, E, A] =
+    async0((callback: ZIO[R, E, A] => Unit) => {
+      register(callback)
+
+      Async.later
+    })
+
+  /**
+    * Imports an asynchronous effect into a pure `IO` value, possibly returning
+    * the value synchronously.
+    */
+  final def async0[R >: LowerR, E <: UpperE, A](register: (ZIO[R, E, A] => Unit) => Async[E, A]): ZIO[R, E, A] =
+    new ZIO.AsyncEffect(register)
+
+  /**
+    * Imports an asynchronous effect into a pure `IO` value. This formulation is
+    * necessary when the effect is itself expressed in terms of `IO`.
+    */
+  final def asyncPure[E <: UpperE, A](register: (IO[E, A] => Unit) => UIO[_]): IO[E, A] = //Note: I deleted R from register to avoid adding a new param to Async
+    for {
+      p   <- Promise.make[E, A]
+      ref <- Ref[IO[Nothing, Any]](ZIO.unit)
+      a <- (for {
+        _ <- flatten(sync0(env => register(io => env.unsafeRunAsync_(io.to(p)))))
+          .fork
+          .peek(f => ref.set(f.interrupt))
+          .uninterruptibly
+        a <- p.get
+      } yield a).onInterrupt(flatten(ref.get))
+    } yield a
+
+  /**
+    * Imports an asynchronous effect into a pure `IO` value. The effect has the
+    * option of returning the value synchronously, which is useful in cases
+    * where it cannot be determined if the effect is synchronous or asynchronous
+    * until the effect is actually executed. The effect also has the option of
+    * returning a canceler, which will be used by the runtime to cancel the
+    * asynchronous effect if the fiber executing the effect is interrupted.
+    */
+  final def asyncInterrupt[E <: UpperE, A](register: (IO[E, A] => Unit) => Either[Canceler, IO[E, A]]): IO[E, A] = {
+    import java.util.concurrent.atomic.AtomicBoolean
+    import internal.OneShot
+
+    sync((new AtomicBoolean(false), OneShot.make[IO[Nothing, Any]])).flatMap {
+      case (started, cancel) =>
+        flatten {
+          async0((k: IO[Nothing, IO[E, A]] => Unit) => {
+            started.set(true)
+
+            try register(io => k(ZIO.now(io))) match {
+              case Left(canceler) =>
+                cancel.set(canceler)
+                Async.later
+              case Right(io) => Async.now(ZIO.now(io))
+            } finally if (!cancel.isSet) cancel.set(ZIO.unit)
+          })
+        }.onInterrupt(flatten(sync(if (started.get) cancel.get() else ZIO.unit)))
+    }
+  }
+
+  /**
+    * Submerges the error case of an `Either` into the `IO`. The inverse
+    * operation of `IO.attempt`.
+    */
+  final def absolve[R >: LowerR, E <: UpperE, A](v: ZIO[R, E, Either[E, A]]): ZIO[R, E, A] =
+    v.flatMap(fromEither)
+
+  /**
+    * The inverse operation `IO.sandboxed`
+    *
+    * Terminates with exceptions on the `Left` side of the `Either` error, if it
+    * exists. Otherwise extracts the contained `IO[E, A]`
+    */
+  final def unsandbox[R >: LowerR, E <: UpperE, A](v: ZIO[R, Cause[E], A]): ZIO[R, E, A] = v.catchAll[R, E, A](fail0)
+
+
+  /**
+    * Lifts an `Either` into an `IO`.
+    */
+  final def fromEither[E <: UpperE, A](v: Either[E, A]): IO[E, A] =
+    v.fold(fail, now)
+
+  /**
+    * Creates an `IO` value that represents the exit value of the specified
+    * fiber.
+    */
+  final def fromFiber[E <: UpperE, A](fiber: Fiber[E, A]): IO[E, A] =
+    fiber.join
+
+  /**
+    * Creates an `IO` value that represents the exit value of the specified
+    * fiber.
+    */
+  final def fromFiberM[E <: UpperE, A](fiber: IO[E, Fiber[E, A]]): IO[E, A] =
+    fiber.flatMap(_.join)
+
+  /**
+    * Requires that the given `IO[E, Option[A]]` contain a value. If there is no
+    * value, then the specified error will be raised.
+    */
+  final def require[E <: UpperE, A](error: E): IO[E, Option[A]] => IO[E, A] =
+    (io: IO[E, Option[A]]) => io.flatMap(_.fold[IO[E, A]](fail[E](error))(now[A]))
+
+  /**
+    * Acquires a resource, do some work with it, and then release that resource. With `bracket0`
+    * not only is the acquired resource be cleaned up, the outcome of the computation is also
+    * reified for processing.
+    */
+  final def bracket0[R >: LowerR, E <: UpperE, A, B](
+                               acquire: ZIO[R, E, A]
+                             )(release: (A, ExitResult[E, B]) => UIO[_])(use: A => ZIO[R, E, B]): ZIO[R, E, B] =
+    Ref[IO[Nothing, Any]](ZIO.unit).flatMap { m =>
+      (for {
+        f <- acquire.flatMap(a => use(a).fork.peek(f => m.set(f.interrupt.flatMap(release(a, _))))).uninterruptibly
+        b <- f.join
+      } yield b).ensuring(flatten(m.get))
+    }
+
+  /**
+    * Acquires a resource, do some work with it, and then release that resource. `bracket`
+    * will release the resource no matter the outcome of the computation, and will
+    * re-throw any exception that occurred in between.
+    */
+  final def bracket[R >: LowerR, E <: UpperE, A, B](
+                              acquire: ZIO[R, E, A]
+                            )(release: A => UIO[_])(use: A => ZIO[R, E, B]): ZIO[R, E, B] =
+    Ref[IO[Nothing, Any]](ZIO.unit).flatMap { m =>
+      (for {
+        a <- acquire.flatMap(a => m.set(release(a)).const(a)).uninterruptibly
+        b <- use(a)
+      } yield b).ensuring(flatten(m.get))
+    }
+
+  /**
+    * Apply the function fn to each element of the `Iterable[A]` and
+    * return the results in a new `List[B]`. For parallelism use `parTraverse`.
+    */
+  final def traverse[R >: LowerR, E <: UpperE, A, B](in: Iterable[A])(fn: A => ZIO[R, E, B]): ZIO[R, E, List[B]] =
+    in.foldRight[ZIO[R, E, List[B]]](sync(Nil)) { (a, io) =>
+      fn(a).seqWith(io)((b, bs) => b :: bs)
+    }
+
+  /**
+    * Evaluate the elements of an `Iterable[A]` in parallel
+    * and collect the results. This is the parallel version of `traverse`.
+    */
+  final def parTraverse[R >: LowerR, E <: UpperE, A, B](as: Iterable[A])(fn: A => ZIO[R, E, B]): ZIO[R, E, List[B]] =
+    as.foldRight[ZIO[R, E, List[B]]](sync(Nil)) { (a, io) =>
+      fn(a).parWith(io)((b, bs) => b :: bs)
+    }
+
+  /**
+    * Evaluate the elements of a traversable data structure in parallel
+    * and collect the results. Only up to `n` tasks run in parallel.
+    * This is a version of `foreachPar`, with a throttle.
+    */
+  final def foreachParN[R >: LowerR, E <: UpperE, A, B](n: Long)(as: Iterable[A])(fn: A => ZIO[R, E, B]): ZIO[R, E, List[B]] =
+    for {
+      semaphore <- Semaphore(n)
+      bs <- parTraverse(as) { a =>
+        semaphore.withPermit(fn(a))
+      }
+    } yield bs
+
+  /**
+    * Alias for foreachParN
+    */
+  @deprecated("Use foreachParN", "scalaz-zio 0.3.3")
+  final def traverseParN[R >: LowerR, E <: UpperE, A, B](n: Long)(as: Iterable[A])(fn: A => ZIO[R, E, B]): ZIO[R, E, List[B]] =
+    foreachParN(n)(as)(fn)
+
+  /**
+    * Evaluate each effect in the structure from left to right, and collect
+    * the results. For parallelism use `parAll`.
+    */
+  final def sequence[R >: LowerR, E <: UpperE, A](in: Iterable[ZIO[R, E, A]]): ZIO[R, E, List[A]] =
+    traverse(in)(identity)
+
+  /**
+    * Evaluate each effect in the structure in parallel, and collect
+    * the results. This is the parallel version of `sequence`.
+    */
+  final def parAll[R >: LowerR, E <: UpperE, A](as: Iterable[ZIO[R, E, A]]): ZIO[R, E, List[A]] =
+    parTraverse(as)(identity)
+
+  /**
+    * Evaluate each effect in the structure in parallel, and collect
+    * the results. Only up to `n` tasks run in parallel.
+    * This is a version of `collectPar`, with a throttle.
+    */
+  final def collectParN[R >: LowerR, E <: UpperE, A](n: Long)(as: Iterable[ZIO[R, E, A]]): ZIO[R, E, List[A]] =
+    foreachParN(n)(as)(identity)
+
+  /**
+    * Alias for `collectParN`
+    */
+  @deprecated("Use collectParN", "scalaz-zio 0.3.3")
+  final def sequenceParN[R >: LowerR, E <: UpperE, A](n: Long)(as: Iterable[ZIO[R, E, A]]): ZIO[R, E, List[A]] =
+    collectParN(n)(as)
+
+  /**
+    * Races an `IO[E, A]` against elements of a `Iterable[IO[E, A]]`. Yields
+    * either the first success or the last failure.
+    */
+  final def raceAll[R >: LowerR, E <: UpperE, A](io: ZIO[R, E, A], ios: Iterable[ZIO[R, E, A]]): ZIO[R, E, A] =
+    ios.foldLeft[ZIO[R, E, A]](io)(_ race _)
+
+
+  /**
+    * Reduces an `Iterable[IO]` to a single IO, works in parallel.
+    */
+  final def reduceAll[R >: LowerR, E <: UpperE, A](a: ZIO[R, E, A], as: Iterable[ZIO[R, E, A]])(f: (A, A) => A): ZIO[R, E, A] =
+    as.foldLeft(a) { (l, r) =>
+      l.par(r).map(f.tupled)
+    }
+
+  /**
+    * Merges an `Iterable[IO]` to a single IO, works in parallel.
+    */
+  final def mergeAll[R >: LowerR, E <: UpperE, A, B](in: Iterable[ZIO[R, E, A]])(zero: B, f: (B, A) => B): ZIO[R, E, B] =
+    in.foldLeft[ZIO[R, E, B]](point[B](zero))((acc, a) => acc.par(a).map(f.tupled))
+
+  /**
+    * Strictly-evaluated unit lifted into the `IO` monad.
+    */
+  final val unit: UIO[Unit] = now(())
+
+  /**
+    * The moral equivalent of `if (p) exp`
+    */
+  final def when[E <: UpperE](b: Boolean)(io: IO[E, Unit]): IO[E, Unit] =
+    if (b) io else unit
+
+  /**
+    * The moral equivalent of `if (p) exp` when `p` has side-effects
+    */
+  final def whenM[E <: UpperE](b: IO[Nothing, Boolean])(io: IO[E, Unit]): IO[E, Unit] =
+    b.flatMap(b => if (b) io else unit)
+
+  /**
+    * Sleeps for the specified duration. This is always asynchronous.
+    */
+  final def sleep(duration: Duration): UIO[Unit] =
+    sync0(identity)
+      .flatMap(
+        env =>
+          asyncInterrupt[Nothing, Unit] { k =>
+            val canceler = env.scheduler
+              .schedule(() => k(unit), duration)
+
+            Left(sync(canceler()))
+          }
+      )
+
+  /**
+    * Returns information about the current fiber, such as its fiber identity.
+    */
+  final def descriptor: IO[Nothing, Fiber.Descriptor] = ZIO.Descriptor
+  /**
+    * Lifts an `Option` into an `IO`.
+    */
+  final def fromOption[A](v: Option[A]): IO[Unit, A] =
+    v.fold[IO[Unit, A]](fail(()))(now(_))
+}
+
+trait ZIO_E_Throwable extends ZIOFunctions {
+//   implicit val ThrowableSubtypeOfE: Throwable <:< UpperE
+
+  type UpperE = Throwable
+
+  /**
+    *
+    * Imports a synchronous effect into a pure `IO` value, translating any
+    * throwables into a `Throwable` failure in the returned value.
+    *
+    * {{{
+    * def putStrLn(line: String): IO[Throwable, Unit] = IO.syncThrowable(println(line))
+    * }}}
+    */
+  final def syncThrowable[A](effect: => A): IO[Throwable, A] =
+    syncCatch(effect) {
+      case t: Throwable => t
+    }
+
+  /**
+    * Imports a `Try` into an `IO`.
+    */
+  final def fromTry[A](effect: => scala.util.Try[A]): IO[Throwable, A] =
+    syncThrowable(effect).flatMap {
+      case scala.util.Success(v) => ZIO.now(v)
+      case scala.util.Failure(t) => ZIO.fail(t)
+    }
+  /**
+    *
+    * Imports a synchronous effect into a pure `IO` value, translating any
+    * exceptions into an `Exception` failure in the returned value.
+    *
+    * {{{
+    * def putStrLn(line: String): IO[Exception, Unit] = IO.syncException(println(line))
+    * }}}
+    */
+  final def syncException[A](effect: => A): IO[Exception, A] =
+    syncCatch(effect) {
+      case e: Exception => e
+    }
+}
+
+object ZIO extends ZIOFunctions {
+  type UpperE = Any
+  type LowerR = Nothing
+
   @inline
   private final def nowLeft[E, A]: E => IO[Nothing, Either[E, A]] =
     _nowLeft.asInstanceOf[E => IO[Nothing, Either[E, A]]]
 
   private val _nowLeft: Any => IO[Any, Either[Any, Any]] =
-    e2 => IO.now[Either[Any, Any]](Left(e2))
+    e2 => now[Either[Any, Any]](Left(e2))
 
   @inline
   private final def nowRight[E, A]: A => IO[Nothing, Either[E, A]] =
     _nowRight.asInstanceOf[A => IO[Nothing, Either[E, A]]]
 
   private val _nowRight: Any => IO[Any, Either[Any, Any]] =
-    a => IO.now[Either[Any, Any]](Right(a))
+    a => now[Either[Any, Any]](Right(a))
 
   final object Tags {
     final val FlatMap         = 0
@@ -825,601 +1306,6 @@
     final val Lock            = 12
     final val Yield           = 13
   }
-  final class FlatMap[E, A0, A] private[IO] (val io: IO[E, A0], val flatMapper: A0 => IO[E, A]) extends IO[E, A] {
-    override def tag = Tags.FlatMap
-  }
-
-  final class Point[A] private[IO] (val value: () => A) extends IO[Nothing, A] {
-    override def tag = Tags.Point
-  }
-
-  final class Strict[A] private[IO] (val value: A) extends IO[Nothing, A] {
-    override def tag = Tags.Strict
-  }
-
-  final class SyncEffect[A] private[IO] (val effect: Env => A) extends IO[Nothing, A] {
-    override def tag = Tags.SyncEffect
-  }
-
-  final class AsyncEffect[E, A] private[IO] (val register: (IO[E, A] => Unit) => Async[E, A]) extends IO[E, A] {
-    override def tag = Tags.AsyncEffect
-  }
-
-  final class Redeem[E, E2, A, B] private[IO] (
-    val value: IO[E, A],
-    val err: Cause[E] => IO[E2, B],
-    val succ: A => IO[E2, B]
-  ) extends IO[E2, B]
-      with Function[A, IO[E2, B]] {
-
-    override def tag = Tags.Redeem
-
-    final def apply(v: A): IO[E2, B] = succ(v)
-  }
-
-  final class Fork[E, A] private[IO] (val value: IO[E, A], val handler: Option[Cause[Any] => IO[Nothing, _]])
-      extends IO[Nothing, Fiber[E, A]] {
-    override def tag = Tags.Fork
-  }
-
-  final class Uninterruptible[E, A] private[IO] (val io: IO[E, A]) extends IO[E, A] {
-    override def tag = Tags.Uninterruptible
-  }
-
-  final class Supervise[E, A] private[IO] (
-    val value: IO[E, A],
-    val supervisor: Iterable[Fiber[_, _]] => IO[Nothing, _]
-  ) extends IO[E, A] {
-    override def tag = Tags.Supervise
-  }
-
-  final class Fail[E] private[IO] (val cause: Cause[E]) extends IO[E, Nothing] {
-    override def tag = Tags.Fail
-  }
-
-  final class Ensuring[E, A] private[IO] (val io: IO[E, A], val finalizer: IO[Nothing, _]) extends IO[E, A] {
-    override def tag = Tags.Ensuring
-  }
-
-  final object Descriptor extends IO[Nothing, Fiber.Descriptor] {
-    override def tag = Tags.Descriptor
-  }
-
-  final class Lock[E, A] private[IO] (val executor: Executor, val io: IO[E, A]) extends IO[E, A] {
-    override def tag = Tags.Lock
-  }
-
-  final object Yield extends IO[Nothing, Unit] {
-    override def tag = Tags.Yield
-  }
->>>>>>> fb92adbb
-
-  /**
-    * Returns an `IO` that fails with the specified `Cause`.
-    */
-  final def fail0[E <: UpperE](cause: Cause[E]): IO[E, Nothing] = new ZIO.Fail(cause)
-
-  /**
-    * Lifts a strictly evaluated value into the `IO` monad.
-    */
-  final def now[A](a: A): UIO[A] = new ZIO.Strict(a)
-
-  /**
-    * Lifts a non-strictly evaluated value into the `IO` monad. Do not use this
-    * function to capture effectful code. The result is undefined but may
-    * include duplicated effects.
-    */
-  final def point[A](a: => A): UIO[A] = new ZIO.Point(() => a)
-
-  final def read[R >: LowerR]: ZIO[R, Nothing, R] = ???
-
-  /**
-    * Returns an `IO` that is interrupted.
-    */
-  final val interrupt: UIO[Nothing] = fail0(Cause.interrupted)
-  /**
-    * Returns a action that will never produce anything. The moral
-    * equivalent of `while(true) {}`, only without the wasted CPU cycles.
-    */
-  final val never: UIO[Nothing] =
-    async[Any, Nothing, Nothing](_ => ())
-
-  /**
-    * Returns an `IO` that terminates with the specified `Throwable`.
-    */
-  final def terminate(t: Throwable): UIO[Nothing] = fail0(Cause.unchecked(t))
-
-  /**
-    * Imports a synchronous effect into a pure `IO` value.
-    *
-    * {{{
-    * val nanoTime: IO[Nothing, Long] = IO.sync(System.nanoTime())
-    * }}}
-    */
-  final def sync[A](effect: => A): UIO[A] = sync0(_ => effect)
-
-  /**
-    * Imports a synchronous effect into a pure `IO` value. This variant of `sync`
-    * lets you use the execution environment of the fiber.
-    *
-    * {{{
-    * val nanoTime: IO[Nothing, Long] = IO.sync(System.nanoTime())
-    * }}}
-    */
-  final def sync0[A](effect: Env => A): UIO[A] = new ZIO.SyncEffect[A](effect)
-
-  /**
-    * Imports a synchronous effect into a pure `IO` value. This variant of `sync`
-    * lets you use the current executor of the fiber.
-    */
-  final def syncExec[A](effect: Executor => A): UIO[A] =
-    for {
-      exec <- ZIO.descriptor.map(_.executor)
-      a    <- sync(effect(exec))
-    } yield a
-
-  /**
-    * Shifts execution to a thread in the default `ExecutionContext`.
-    */
-  @deprecated("use yieldNow", "0.6.0")
-  final val shift: UIO[Unit] = yieldNow
-
-  /**
-    * Shifts the operation to another execution context.
-    *
-    * {{{
-    *   IO.shift(myPool) *> myTask
-    * }}}
-    */
-  @deprecated("use lock or on", "0.6.0")
-  final def shift(ec: ExecutionContext): UIO[Unit] =
-    async { (k: UIO[Unit] => Unit) =>
-      ec.execute(new Runnable {
-        override def run(): Unit = k(ZIO.unit)
-      })
-    }
-
-  /**
-    * Yields to the runtime system, starting on a fresh stack.
-    */
-  final val yieldNow: UIO[Unit] = ZIO.Yield
-
-  /**
-    * Retrieves the supervisor associated with the fiber running the action
-    * returned by this method.
-    */
-  final val supervisor: UIO[Cause[Nothing] => UIO[_]] =
-    ZIO.descriptor.map(_.supervisor)
-
-  /**
-    * Forks all of the specified values, and returns a composite fiber that
-    * produces a list of their results, in order.
-    */
-  final def forkAll[E <: UpperE, A](as: Iterable[IO[E, A]]): UIO[Fiber[E, List[A]]] =
-    as.foldRight(point(Fiber.point[E, List[A]](List()))) { (aIO, asFiberIO) =>
-      asFiberIO.seq(aIO.fork).map {
-        case (asFiber, aFiber) =>
-          asFiber.zipWith(aFiber)((as, a) => a :: as)
-      }
-    }
-
-  /**
-    * Forks all of the specified values, and returns a composite fiber that
-    * produces a list of their results, in order.
-    */
-  final def forkAll_[E <: UpperE, A](as: Iterable[IO[E, A]]): UIO[Unit] =
-    as.foldRight(ZIO.unit)(_.fork *> _)
-
-  /**
-    * Creates an `IO` value from `ExitResult`
-    */
-  final def done[E <: UpperE, A](r: ExitResult[E, A]): IO[E, A] = r match {
-    case ExitResult.Succeeded(b)  => now(b)
-    case ExitResult.Failed(cause) => fail0(cause)
-  }
-
-  /**
-    * Supervises the specified action, which ensures that any actions directly
-    * forked by the action are killed upon the action's own termination.
-    */
-  final def supervise[R >: LowerR, E <: UpperE, A](io: ZIO[R, E, A]): ZIO[R, E, A] = superviseWith(io)(Fiber.interruptAll)
-
-  /**
-    * Supervises the specified action's spawned fibers.
-    */
-  final def superviseWith[R >: LowerR, E <: UpperE, A](io: ZIO[R, E, A])(supervisor: Iterable[Fiber[_, _]] => IO[Nothing, _]): ZIO[R, E, A] =
-    new ZIO.Supervise(io, supervisor)
-
-  /**
-    * Flattens a nested action.
-    */
-  final def flatten[R >: LowerR, E <: UpperE, A](io: ZIO[R, E, ZIO[R, E, A]]): ZIO[R, E, A] = io.flatMap(a => a)
-
-  /**
-    * Lazily produces an `IO` value whose construction may have actional costs
-    * that should be deferred until evaluation.
-    *
-    * Do not use this method to effectfully construct `IO` values. The results
-    * will be undefined and most likely involve the physical explosion of your
-    * computer in a heap of rubble.
-    */
-  final def suspend[R >: LowerR, E <: UpperE, A](io: => ZIO[R, E, A]): ZIO[R, E, A] =
-    flatten(sync(io))
-
-  /**
-    * Safely imports an exception-throwing synchronous effect into a pure `IO`
-    * value, translating the specified throwables into `E` with the provided
-    * user-defined function.
-    */
-  final def syncCatch[E <: UpperE, A](effect: => A)(f: PartialFunction[Throwable, E]): IO[E, A] =
-    absolve[Any, E, A](
-      sync(
-        try {
-          val result = effect
-          Right(result)
-        } catch f andThen Left[E, A]
-      )
-    )
-
-  /**
-    * Locks the `io` to the specified executor.
-    */
-  final def lock[R, E, A](executor: Executor)(io: ZIO[R, E, A]): ZIO[R, E, A] =
-    new ZIO.Lock(executor, io)
-
-  /**
-    * A combinator that allows you to identify long-running `IO` values to the
-    * runtime system for improved scheduling.
-    */
-  final def unyielding[R, E, A](io: ZIO[R, E, A]): ZIO[R, E, A] =
-    ZIO.flatten(sync0(env => lock(env.executor(Executor.Unyielding))(io)))
-
-  /**
-    * Imports an asynchronous effect into a pure `IO` value. See `async0` for
-    * the more expressive variant of this function that can return a value
-    * synchronously.
-    */
-  final def async[R >: LowerR, E <: UpperE, A](register: (ZIO[R, E, A] => Unit) => Unit): ZIO[R, E, A] =
-    async0((callback: ZIO[R, E, A] => Unit) => {
-      register(callback)
-
-      Async.later
-    })
-
-  /**
-    * Imports an asynchronous effect into a pure `IO` value, possibly returning
-    * the value synchronously.
-    */
-  final def async0[R >: LowerR, E <: UpperE, A](register: (ZIO[R, E, A] => Unit) => Async[E, A]): ZIO[R, E, A] =
-    new ZIO.AsyncEffect(register)
-
-  /**
-    * Imports an asynchronous effect into a pure `IO` value. This formulation is
-    * necessary when the effect is itself expressed in terms of `IO`.
-    */
-  final def asyncPure[E <: UpperE, A](register: (IO[E, A] => Unit) => UIO[_]): IO[E, A] = //Note: I deleted R from register to avoid adding a new param to Async
-    for {
-      p   <- Promise.make[E, A]
-      ref <- Ref[IO[Nothing, Any]](ZIO.unit)
-      a <- (for {
-        _ <- flatten(sync0(env => register(io => env.unsafeRunAsync_(io.to(p)))))
-          .fork
-          .peek(f => ref.set(f.interrupt))
-          .uninterruptibly
-        a <- p.get
-      } yield a).onInterrupt(flatten(ref.get))
-    } yield a
-
-  /**
-    * Imports an asynchronous effect into a pure `IO` value. The effect has the
-    * option of returning the value synchronously, which is useful in cases
-    * where it cannot be determined if the effect is synchronous or asynchronous
-    * until the effect is actually executed. The effect also has the option of
-    * returning a canceler, which will be used by the runtime to cancel the
-    * asynchronous effect if the fiber executing the effect is interrupted.
-    */
-  final def asyncInterrupt[E <: UpperE, A](register: (IO[E, A] => Unit) => Either[Canceler, IO[E, A]]): IO[E, A] = {
-    import java.util.concurrent.atomic.AtomicBoolean
-    import internal.OneShot
-
-    sync((new AtomicBoolean(false), OneShot.make[IO[Nothing, Any]])).flatMap {
-      case (started, cancel) =>
-        flatten {
-          async0((k: IO[Nothing, IO[E, A]] => Unit) => {
-            started.set(true)
-
-            try register(io => k(ZIO.now(io))) match {
-              case Left(canceler) =>
-                cancel.set(canceler)
-                Async.later
-              case Right(io) => Async.now(ZIO.now(io))
-            } finally if (!cancel.isSet) cancel.set(ZIO.unit)
-          })
-        }.onInterrupt(flatten(sync(if (started.get) cancel.get() else ZIO.unit)))
-    }
-  }
-
-  /**
-    * Submerges the error case of an `Either` into the `IO`. The inverse
-    * operation of `IO.attempt`.
-    */
-  final def absolve[R >: LowerR, E <: UpperE, A](v: ZIO[R, E, Either[E, A]]): ZIO[R, E, A] =
-    v.flatMap(fromEither)
-
-  /**
-    * The inverse operation `IO.sandboxed`
-    *
-    * Terminates with exceptions on the `Left` side of the `Either` error, if it
-    * exists. Otherwise extracts the contained `IO[E, A]`
-    */
-  final def unsandbox[R >: LowerR, E <: UpperE, A](v: ZIO[R, Cause[E], A]): ZIO[R, E, A] = v.catchAll[R, E, A](fail0)
-
-
-  /**
-    * Lifts an `Either` into an `IO`.
-    */
-  final def fromEither[E <: UpperE, A](v: Either[E, A]): IO[E, A] =
-    v.fold(fail, now)
-
-  /**
-    * Creates an `IO` value that represents the exit value of the specified
-    * fiber.
-    */
-  final def fromFiber[E <: UpperE, A](fiber: Fiber[E, A]): IO[E, A] =
-    fiber.join
-
-  /**
-    * Creates an `IO` value that represents the exit value of the specified
-    * fiber.
-    */
-  final def fromFiberM[E <: UpperE, A](fiber: IO[E, Fiber[E, A]]): IO[E, A] =
-    fiber.flatMap(_.join)
-
-  /**
-    * Requires that the given `IO[E, Option[A]]` contain a value. If there is no
-    * value, then the specified error will be raised.
-    */
-  final def require[E <: UpperE, A](error: E): IO[E, Option[A]] => IO[E, A] =
-    (io: IO[E, Option[A]]) => io.flatMap(_.fold[IO[E, A]](fail[E](error))(now[A]))
-
-  /**
-    * Acquires a resource, do some work with it, and then release that resource. With `bracket0`
-    * not only is the acquired resource be cleaned up, the outcome of the computation is also
-    * reified for processing.
-    */
-  final def bracket0[R >: LowerR, E <: UpperE, A, B](
-                               acquire: ZIO[R, E, A]
-                             )(release: (A, ExitResult[E, B]) => UIO[_])(use: A => ZIO[R, E, B]): ZIO[R, E, B] =
-    Ref[IO[Nothing, Any]](ZIO.unit).flatMap { m =>
-      (for {
-        f <- acquire.flatMap(a => use(a).fork.peek(f => m.set(f.interrupt.flatMap(release(a, _))))).uninterruptibly
-        b <- f.join
-      } yield b).ensuring(flatten(m.get))
-    }
-
-  /**
-    * Acquires a resource, do some work with it, and then release that resource. `bracket`
-    * will release the resource no matter the outcome of the computation, and will
-    * re-throw any exception that occurred in between.
-    */
-  final def bracket[R >: LowerR, E <: UpperE, A, B](
-                              acquire: ZIO[R, E, A]
-                            )(release: A => UIO[_])(use: A => ZIO[R, E, B]): ZIO[R, E, B] =
-    Ref[IO[Nothing, Any]](ZIO.unit).flatMap { m =>
-      (for {
-        a <- acquire.flatMap(a => m.set(release(a)).const(a)).uninterruptibly
-        b <- use(a)
-      } yield b).ensuring(flatten(m.get))
-    }
-
-  /**
-    * Apply the function fn to each element of the `Iterable[A]` and
-    * return the results in a new `List[B]`. For parallelism use `parTraverse`.
-    */
-  final def traverse[R >: LowerR, E <: UpperE, A, B](in: Iterable[A])(fn: A => ZIO[R, E, B]): ZIO[R, E, List[B]] =
-    in.foldRight[ZIO[R, E, List[B]]](sync(Nil)) { (a, io) =>
-      fn(a).seqWith(io)((b, bs) => b :: bs)
-    }
-
-  /**
-    * Evaluate the elements of an `Iterable[A]` in parallel
-    * and collect the results. This is the parallel version of `traverse`.
-    */
-  final def parTraverse[R >: LowerR, E <: UpperE, A, B](as: Iterable[A])(fn: A => ZIO[R, E, B]): ZIO[R, E, List[B]] =
-    as.foldRight[ZIO[R, E, List[B]]](sync(Nil)) { (a, io) =>
-      fn(a).parWith(io)((b, bs) => b :: bs)
-    }
-
-  /**
-    * Evaluate the elements of a traversable data structure in parallel
-    * and collect the results. Only up to `n` tasks run in parallel.
-    * This is a version of `foreachPar`, with a throttle.
-    */
-  final def foreachParN[R >: LowerR, E <: UpperE, A, B](n: Long)(as: Iterable[A])(fn: A => ZIO[R, E, B]): ZIO[R, E, List[B]] =
-    for {
-      semaphore <- Semaphore(n)
-      bs <- parTraverse(as) { a =>
-        semaphore.withPermit(fn(a))
-      }
-    } yield bs
-
-  /**
-    * Alias for foreachParN
-    */
-  @deprecated("Use foreachParN", "scalaz-zio 0.3.3")
-  final def traverseParN[R >: LowerR, E <: UpperE, A, B](n: Long)(as: Iterable[A])(fn: A => ZIO[R, E, B]): ZIO[R, E, List[B]] =
-    foreachParN(n)(as)(fn)
-
-  /**
-    * Evaluate each effect in the structure from left to right, and collect
-    * the results. For parallelism use `parAll`.
-    */
-  final def sequence[R >: LowerR, E <: UpperE, A](in: Iterable[ZIO[R, E, A]]): ZIO[R, E, List[A]] =
-    traverse(in)(identity)
-
-  /**
-    * Evaluate each effect in the structure in parallel, and collect
-    * the results. This is the parallel version of `sequence`.
-    */
-  final def parAll[R >: LowerR, E <: UpperE, A](as: Iterable[ZIO[R, E, A]]): ZIO[R, E, List[A]] =
-    parTraverse(as)(identity)
-
-  /**
-    * Evaluate each effect in the structure in parallel, and collect
-    * the results. Only up to `n` tasks run in parallel.
-    * This is a version of `collectPar`, with a throttle.
-    */
-  final def collectParN[R >: LowerR, E <: UpperE, A](n: Long)(as: Iterable[ZIO[R, E, A]]): ZIO[R, E, List[A]] =
-    foreachParN(n)(as)(identity)
-
-  /**
-    * Alias for `collectParN`
-    */
-  @deprecated("Use collectParN", "scalaz-zio 0.3.3")
-  final def sequenceParN[R >: LowerR, E <: UpperE, A](n: Long)(as: Iterable[ZIO[R, E, A]]): ZIO[R, E, List[A]] =
-    collectParN(n)(as)
-
-  /**
-    * Races an `IO[E, A]` against elements of a `Iterable[IO[E, A]]`. Yields
-    * either the first success or the last failure.
-    */
-  final def raceAll[R >: LowerR, E <: UpperE, A](io: ZIO[R, E, A], ios: Iterable[ZIO[R, E, A]]): ZIO[R, E, A] =
-    ios.foldLeft[ZIO[R, E, A]](io)(_ race _)
-
-
-  /**
-    * Reduces an `Iterable[IO]` to a single IO, works in parallel.
-    */
-  final def reduceAll[R >: LowerR, E <: UpperE, A](a: ZIO[R, E, A], as: Iterable[ZIO[R, E, A]])(f: (A, A) => A): ZIO[R, E, A] =
-    as.foldLeft(a) { (l, r) =>
-      l.par(r).map(f.tupled)
-    }
-
-  /**
-    * Merges an `Iterable[IO]` to a single IO, works in parallel.
-    */
-  final def mergeAll[R >: LowerR, E <: UpperE, A, B](in: Iterable[ZIO[R, E, A]])(zero: B, f: (B, A) => B): ZIO[R, E, B] =
-    in.foldLeft[ZIO[R, E, B]](point[B](zero))((acc, a) => acc.par(a).map(f.tupled))
-
-  /**
-    * Strictly-evaluated unit lifted into the `IO` monad.
-    */
-  final val unit: UIO[Unit] = now(())
-
-  /**
-    * The moral equivalent of `if (p) exp`
-    */
-  final def when[E <: UpperE](b: Boolean)(io: IO[E, Unit]): IO[E, Unit] =
-    if (b) io else unit
-
-  /**
-    * The moral equivalent of `if (p) exp` when `p` has side-effects
-    */
-  final def whenM[E <: UpperE](b: IO[Nothing, Boolean])(io: IO[E, Unit]): IO[E, Unit] =
-    b.flatMap(b => if (b) io else unit)
-
-  /**
-    * Sleeps for the specified duration. This is always asynchronous.
-    */
-  final def sleep(duration: Duration): UIO[Unit] =
-    sync0(identity)
-      .flatMap(
-        env =>
-          asyncInterrupt[Nothing, Unit] { k =>
-            val canceler = env.scheduler
-              .schedule(() => k(unit), duration)
-
-            Left(sync(canceler()))
-          }
-      )
-
-  /**
-    * Returns information about the current fiber, such as its fiber identity.
-    */
-  final def descriptor: IO[Nothing, Fiber.Descriptor] = ZIO.Descriptor
-  /**
-    * Lifts an `Option` into an `IO`.
-    */
-  final def fromOption[A](v: Option[A]): IO[Unit, A] =
-    v.fold[IO[Unit, A]](fail(()))(now(_))
-}
-
-trait ZIO_E_Throwable extends ZIOFunctions {
-//   implicit val ThrowableSubtypeOfE: Throwable <:< UpperE
-
-  type UpperE = Throwable
-
-  /**
-    *
-    * Imports a synchronous effect into a pure `IO` value, translating any
-    * throwables into a `Throwable` failure in the returned value.
-    *
-    * {{{
-    * def putStrLn(line: String): IO[Throwable, Unit] = IO.syncThrowable(println(line))
-    * }}}
-    */
-  final def syncThrowable[A](effect: => A): IO[Throwable, A] =
-    syncCatch(effect) {
-      case t: Throwable => t
-    }
-
-  /**
-    * Imports a `Try` into an `IO`.
-    */
-  final def fromTry[A](effect: => scala.util.Try[A]): IO[Throwable, A] =
-    syncThrowable(effect).flatMap {
-      case scala.util.Success(v) => ZIO.now(v)
-      case scala.util.Failure(t) => ZIO.fail(t)
-    }
-  /**
-    *
-    * Imports a synchronous effect into a pure `IO` value, translating any
-    * exceptions into an `Exception` failure in the returned value.
-    *
-    * {{{
-    * def putStrLn(line: String): IO[Exception, Unit] = IO.syncException(println(line))
-    * }}}
-    */
-  final def syncException[A](effect: => A): IO[Exception, A] =
-    syncCatch(effect) {
-      case e: Exception => e
-    }
-}
-
-object ZIO extends ZIOFunctions {
-  type UpperE = Any
-  type LowerR = Nothing
-
-  @inline
-  private final def nowLeft[E, A]: E => IO[Nothing, Either[E, A]] =
-    _nowLeft.asInstanceOf[E => IO[Nothing, Either[E, A]]]
-
-  private val _nowLeft: Any => IO[Any, Either[Any, Any]] =
-    e2 => now[Either[Any, Any]](Left(e2))
-
-  @inline
-  private final def nowRight[E, A]: A => IO[Nothing, Either[E, A]] =
-    _nowRight.asInstanceOf[A => IO[Nothing, Either[E, A]]]
-
-  private val _nowRight: Any => IO[Any, Either[Any, Any]] =
-    a => now[Either[Any, Any]](Right(a))
-
-  final object Tags {
-    final val FlatMap         = 0
-    final val Point           = 1
-    final val Strict          = 2
-    final val SyncEffect      = 3
-    final val Fail            = 4
-    final val AsyncEffect     = 5
-    final val Redeem          = 6
-    final val Fork            = 7
-    final val Uninterruptible = 8
-    final val Supervise       = 9
-    final val Ensuring        = 10
-    final val Descriptor      = 11
-    final val Lock            = 12
-    final val Yield           = 13
-  }
   final class FlatMap[R, E, A0, A] (val io: ZIO[R, E, A0], val flatMapper: A0 => ZIO[R, E, A]) extends ZIO[R, E, A] {
     override def tag = Tags.FlatMap
   }
@@ -1439,12 +1325,11 @@
   final class AsyncEffect[R, E, A](val register: (ZIO[R, E, A] => Unit) => Async[E, A]) extends ZIO[R, E, A] {
     override def tag = Tags.AsyncEffect
   }
-
+  
   final class Redeem[R, E, E2, A, B](
     val value: ZIO[R, E, A],
     val err: Cause[E] => ZIO[R, E2, B],
-    val succ: A => ZIO[R, E2, B],
-    val recoverFromInterruption: Boolean = false
+    val succ: A => ZIO[R, E2, B]
   ) extends ZIO[R, E2, B]
       with Function[A, ZIO[R, E2, B]] {
 
