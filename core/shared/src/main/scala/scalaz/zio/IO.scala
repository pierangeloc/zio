/*
 * Copyright 2017-2019 John A. De Goes and the ZIO Contributors
 *
 * Licensed under the Apache License, Version 2.0 (the "License");
 * you may not use this file except in compliance with the License.
 * You may obtain a copy of the License at
 *
 *     http://www.apache.org/licenses/LICENSE-2.0
 *
 * Unless required by applicable law or agreed to in writing, software
 * distributed under the License is distributed on an "AS IS" BASIS,
 * WITHOUT WARRANTIES OR CONDITIONS OF ANY KIND, either express or implied.
 * See the License for the specific language governing permissions and
 * limitations under the License.
 */

package scalaz.zio

import scalaz.zio.Exit.Cause
import scalaz.zio.clock.Clock
import scalaz.zio.duration._
import scalaz.zio.internal.{ Env, Executor }

import scala.concurrent.ExecutionContext
import scala.annotation.switch
import scala.util.{ Failure, Success }

/**
 * A `ZIO[R, E, A]` ("Zee-Oh of Are Eeh Aye") is an immutable data structure
 * that models an effectful program. The program requires an environment `R`,
 * and the program may fail with an error `E` or produce a single `A`.
 *
 * Conceptually, this structure is equivalent to `ReaderT[R, EitherT[UIO, E, ?]]`
 * for some infallible effect monad `UIO`, but because monad transformers
 * perform poorly in Scala, this data structure bakes in the reader effect of
 * `ReaderT` with the recoverable error effect of `EitherT` without runtime
 * overhead.
 *
 * `ZIO` values are ordinary immutable values, and may be used like any other
 * values in purely functional code. Because `ZIO` values just *model* effects
 * (like input / output), which must be interpreted by a separate runtime system,
 * `ZIO` values are entirely pure and do not violate referential transparency.
 *
 * `ZIO` values can efficiently describe the following classes of effects:
 *
 *  - '''Pure Values''' &mdash; `ZIO.succeed`
 *  - ```Error Effects``` &mdash; `ZIO.fail`
 *  - '''Synchronous Effects''' &mdash; `IO.sync`
 *  - '''Asynchronous Effects''' &mdash; `IO.async`
 *  - '''Concurrent Effects''' &mdash; `IO#fork`
 *  - '''Resource Effects''' &mdash; `IO#bracket`
 *  - ```Contextual Effects``` &mdash; `ZIO.read`
 *
 * The concurrency model is based on ''fibers'', a user-land lightweight thread,
 * which permit cooperative multitasking, fine-grained interruption, and very
 * high performance with large numbers of concurrently executing fibers.
 *
 * `ZIO` values compose with other `ZIO` values in a variety of ways to build
 * complex, rich, interactive applications. See the methods on `ZIO` for more
 * details about how to compose `ZIO` values.
 *
 * In order to integrate with Scala, `ZIO` values must be interpreted into the
 * Scala runtime. This process of interpretation executes the effects described
 * by a given immutable `ZIO` value. For more information on interpreting `ZIO`
 * values, see the default interpreter in `RTS` or the safe main function in
 * `App`.
 */
sealed abstract class ZIO[-R, +E, +A] extends Serializable { self =>

  /**
   * Embeds this program into one that requires a "bigger" environment.
   */
  final def contramap[R0](f: R0 => R): ZIO[R0, E, A] =
    ZIO.accessM(r0 => self.provide(f(r0)))

  /**
   * Maps an `IO[E, A]` into an `IO[E, B]` by applying the specified `A => B` function
   * to the output of this action. Repeated applications of `map`
   * (`io.map(f1).map(f2)...map(f10000)`) are guaranteed stack safe to a depth
   * of at least 10,000.
   */
  final def map[B](f: A => B): ZIO[R, E, B] = (self.tag: @switch) match {
    case ZIO.Tags.Point =>
      val io = self.asInstanceOf[ZIO.Point[A]]

      new ZIO.Point(() => f(io.value()))

    case ZIO.Tags.Strict =>
      val io = self.asInstanceOf[ZIO.Strict[A]]

      new ZIO.Strict(f(io.value))

    case ZIO.Tags.Fail => self.asInstanceOf[ZIO[R, E, B]]

    case _ => new ZIO.FlatMap(self, (a: A) => new ZIO.Strict(f(a)))
  }

  /**
   * Maps an `IO[E, A]` into an `IO[E2, B]` by applying the specified `E => E2` and
   * `A => B` functions to the output of this action. Repeated applications of `bimap`
   * (`io.bimap(f1, g1).bimap(f2, g2)...bimap(f10000, g20000)`) are guaranteed stack safe to a depth
   * of at least 10,000.
   */
  final def bimap[E2, B](f: E => E2, g: A => B): ZIO[R, E2, B] = mapError(f).map(g)

  /**
   * Creates a composite action that represents this action followed by another
   * one that may depend on the value produced by this one.
   *
   * {{{
   * val parsed = readFile("foo.txt").flatMap(file => parseFile(file))
   * }}}
   */
  final def flatMap[R1 <: R, E1 >: E, B](f0: A => ZIO[R1, E1, B]): ZIO[R1, E1, B] = (self.tag: @switch) match {
    case ZIO.Tags.Fail => self.asInstanceOf[IO[E1, B]]
    case _             => new ZIO.FlatMap(self, f0)
  }

  /**
   * Forks this action into its own separate fiber, returning immediately
   * without the value produced by this action.
   *
   * The `Fiber[E, A]` returned by this action can be used to interrupt the
   * forked fiber with some exception, or to join the fiber to "await" its
   * computed value.
   *
   * {{{
   * for {
   *   fiber <- subtask.fork
   *   // Do stuff...
   *   a <- fiber.join
   * } yield a
   * }}}
   */
  final def fork: ZIO[R, Nothing, Fiber[E, A]] =
    for {
      r     <- ZIO.access[R, R](identity)
      fiber <- new ZIO.Fork(self.provide(r), None)
    } yield fiber

  /**
   * A more powerful version of `fork` that allows specifying a handler to be
   * invoked on any exceptions that are not handled by the forked fiber.
   */
  final def forkWith(handler: Cause[Any] => UIO[_]): ZIO[R, Nothing, Fiber[E, A]] =
    for {
      r     <- ZIO.access[R, R](identity)
      fiber <- new ZIO.Fork(self.provide(r), Some(handler))
    } yield fiber

  /**
   * Executes both this action and the specified action in parallel,
   * combining their results using given function `f`.
   * If either individual action fails, then the returned action will fail.
   *
   * TODO: Replace with optimized primitive.
   */
  final def zipWithPar[R1 <: R, E1 >: E, B, C](that: ZIO[R1, E1, B])(f: (A, B) => C): ZIO[R1, E1, C] = {
    def coordinate[A, B](f: (A, B) => C)(winner: Exit[E1, A], loser: Fiber[E1, B]): ZIO[R1, E1, C] =
      winner match {
        case Exit.Success(a)     => loser.join.map(f(a, _))
        case Exit.Failure(cause) => loser.interrupt *> ZIO.halt(cause)
      }
    val g = (b: B, a: A) => f(a, b)
    (self raceWith that)(coordinate(f), coordinate(g))
  }

  /**
   * Executes both this action and the specified action in parallel,
   * returning a tuple of their results. If either individual action fails,
   * then the returned action will fail.
   */
  final def zipPar[R1 <: R, E1 >: E, B](that: ZIO[R1, E1, B]): ZIO[R1, E1, (A, B)] =
    self.zipWithPar(that)((a, b) => (a, b))

  /**
   * Races this action with the specified action, returning the first
   * result to produce an `A`, whichever it is. If neither action succeeds,
   * then the action will fail with some error.
   */
  final def race[R1 <: R, E1 >: E, A1 >: A](that: ZIO[R1, E1, A1]): ZIO[R1, E1, A1] =
    raceEither(that).map(_.merge)

  /**
   * Races this action with the specified action, returning the first
   * result to produce a value, whichever it is. If neither action succeeds,
   * then the action will fail with some error.
   */
  final def raceEither[R1 <: R, E1 >: E, B](that: ZIO[R1, E1, B]): ZIO[R1, E1, Either[A, B]] =
    raceWith(that)(
      (exit, right) =>
        exit.redeem[E1, Either[A, B]](
          _ => right.join.map(Right(_)),
          a => ZIO.succeedLeft(a) <* right.interrupt
        ),
      (exit, left) =>
        exit.redeem[E1, Either[A, B]](
          _ => left.join.map(Left(_)),
          b => ZIO.succeedRight(b) <* left.interrupt
        )
    )

  /**
   * Races this action with the specified action, returning the first
   * result to *finish*, whether it is by producing a value or by failing
   * with an error. If either of two actions fails before the other succeeds,
   * the entire race will fail with that error.
   */
  final def raceAttempt[R1 <: R, E1 >: E, A1 >: A](that: ZIO[R1, E1, A1]): ZIO[R1, E1, A1] =
    raceWith(that)(
      { case (l, f) => l.fold(f.interrupt *> ZIO.halt(_), ZIO.succeed) },
      { case (r, f) => r.fold(f.interrupt *> ZIO.halt(_), ZIO.succeed) }
    )

  /**
   * Races this action with the specified action, invoking the
   * specified finisher as soon as one value or the other has been computed.
   */
  final def raceWith[R1 <: R, E1, E2, B, C](
    that: ZIO[R1, E1, B]
  )(
    leftDone: (Exit[E, A], Fiber[E1, B]) => ZIO[R1, E2, C],
    rightDone: (Exit[E1, B], Fiber[E, A]) => ZIO[R1, E2, C]
  ): ZIO[R1, E2, C] = {
    def arbiter[E0, E1, A, B](
      f: (Exit[E0, A], Fiber[E1, B]) => ZIO[R1, E2, C],
      loser: Fiber[E1, B],
      race: Ref[Int],
      done: Promise[E2, C]
    )(res: Exit[E0, A]): ZIO[R1, Nothing, _] =
      ZIO.flatten(race.modify((c: Int) => (if (c > 0) ZIO.unit else f(res, loser).to(done).void) -> (c + 1)))

    for {
      done  <- Promise.make[E2, C]
      race  <- Ref.make[Int](0)
      child <- Ref.make[UIO[Any]](ZIO.unit)
      c <- ((for {
            left  <- self.fork.peek(f => child update (_ *> f.interrupt))
            right <- that.fork.peek(f => child update (_ *> f.interrupt))
            _     <- left.await.flatMap(arbiter(leftDone, right, race, done)).fork
            _     <- right.await.flatMap(arbiter(rightDone, left, race, done)).fork
          } yield ()).uninterruptible *> done.await).onInterrupt(
            ZIO.flatten(child.get)
          )
    } yield c
  }

  def raceAll[R1 <: R, E1 >: E, A1 >: A](ios: Iterable[ZIO[R1, E1, A1]]): ZIO[R1, E1, A1] = ZIO.raceAll(self, ios)

  /**
   * Executes this action and returns its value, if it succeeds, but
   * otherwise executes the specified action.
   */
  final def orElse[R1 <: R, E2, A1 >: A](that: => ZIO[R1, E2, A1]): ZIO[R1, E2, A1] =
    redeemOrElse(that, ZIO.succeed)

  /**
   * Alias for orElse.
   *
   * Executes this action and returns its value, if it succeeds, but
   * otherwise executes the specified action.
   */
  final def <>[R1 <: R, E2, A1 >: A](that: => ZIO[R1, E2, A1]): ZIO[R1, E2, A1] =
    orElse(that)

  /**
   * Executes this action and returns its value, if it succeeds, but
   * otherwise executes the specified action.
   */
  final def orElseEither[R1 <: R, E2, B](that: => ZIO[R1, E2, B]): ZIO[R1, E2, Either[A, B]] =
    redeemOrElse(that.map(Right(_)), ZIO.succeedLeft)

  /**
   * Alias for orElseEither.
   *
   * Executes this action and returns its value, if it succeeds, but
   * otherwise executes the specified action.
   */
  final def <||>[R1 <: R, E2, B](that: => ZIO[R1, E2, B]): ZIO[R1, E2, Either[A, B]] =
    orElseEither(that)

  private final def redeemOrElse[R1 <: R, E2, B](that: => ZIO[R1, E2, B], succ: A => ZIO[R1, E2, B]): ZIO[R1, E2, B] = {
    val err = (cause: Cause[E]) =>
      if (cause.interrupted || cause.isFailure) that else ZIO.halt(cause.asInstanceOf[Cause[Nothing]])

    (self.tag: @switch) match {
      case ZIO.Tags.Fail =>
        val io = self.asInstanceOf[ZIO.Fail[E]]
        err(io.cause)

      case _ => new ZIO.Redeem(self, err, succ)
    }
  }

  final def flatten[R1 <: R, E1 >: E, B](implicit ev1: A <:< ZIO[R1, E1, B]): ZIO[R1, E1, B] =
    self.flatMap(a => a)

  /**
   * Maps over the error type. This can be used to lift a "smaller" error into
   * a "larger" error.
   */
  final def mapError[E2](f: E => E2): ZIO[R, E2, A] =
    self.redeem(f.andThen(ZIO.fail), ZIO.succeed)

  /**
   * Creates a composite action that represents this action followed by another
   * one that may depend on the error produced by this one.
   *
   * {{{
   * val parsed = readFile("foo.txt").flatMapError(error => logErrorToFile(error))
   * }}}
   */
  final def flatMapError[R1 <: R, E2](f: E => ZIO[R1, Nothing, E2]): ZIO[R1, E2, A] =
    self.redeem(f.andThen(_.flip), ZIO.succeed)

  /**
   *  Swaps the error/value parameters, applies the function `f` and flips the parameters back
   */
  final def flipWith[R1, A1, E1](f: ZIO[R, A, E] => ZIO[R1, A1, E1]): ZIO[R1, E1, A1] = f(self.flip).flip

  /**
   * Swaps the error/value around, making it easier to handle errors.
   */
  final def flip: ZIO[R, A, E] =
    self.redeem(ZIO.succeed, ZIO.fail)

  /**
   * Recovers from errors by accepting one action to execute for the case of an
   * error, and one action to execute for the case of success.
   *
   * This method has better performance than `attempt` since no intermediate
   * value is allocated and does not require subsequent calls to `flatMap` to
   * define the next action.
   *
   * The error parameter of the returned `IO` may be chosen arbitrarily, since
   * it will depend on the `IO`s returned by the given continuations.
   */
  final def redeem[R1 <: R, E2, B](err: E => ZIO[R1, E2, B], succ: A => ZIO[R1, E2, B]): ZIO[R1, E2, B] =
    redeem0((cause: Cause[E]) => cause.failureOrCause.fold(err, ZIO.halt), succ)

  /**
   * A more powerful version of redeem that allows recovering from any kind of failure except interruptions.
   */
  final def redeem0[R1 <: R, E2, B](err: Cause[E] => ZIO[R1, E2, B], succ: A => ZIO[R1, E2, B]): ZIO[R1, E2, B] =
    (self.tag: @switch) match {
      case ZIO.Tags.Fail =>
        val io = self.asInstanceOf[ZIO.Fail[E]]
        err(io.cause)

      case _ => new ZIO.Redeem(self, err, succ)
    }

  /**
   * Less powerful version of `redeem` which always returns a successful
   * `UIO[B]` after applying one of the given mapping functions depending
   * on the result of this `ZIO`
   */
  final def fold[B](err: E => B, succ: A => B): ZIO[R, Nothing, B] =
    redeem(err.andThen(ZIO.succeed), succ.andThen(ZIO.succeed))

  /**
   * Executes this action, capturing both failure and success and returning
   * the result in an `Either`. This method is useful for recovering from
   * `ZIO` actions that may fail.
   *
   * The error parameter of the returned `ZIO` is Nothing, since
   * it is guaranteed the `ZIO` action does not raise any errors.
   */
  final def attempt: ZIO[R, Nothing, Either[E, A]] =
    self.redeem(ZIO.succeedLeft, ZIO.succeedRight)

  /**
   * Submerges the error case of an `Either` into the `IO`. The inverse
   * operation of `IO.attempt`.
   */
  final def absolve[R1 <: R, E1, B](implicit ev1: ZIO[R, E, A] <:< ZIO[R1, E1, Either[E1, B]]): ZIO[R1, E1, B] =
    ZIO.absolve[R1, E1, B](self)

  /**
   * Unwraps the optional success of this effect, but can fail with unit value.
   */
  final def get[E1 >: E, B](implicit ev1: E1 =:= Nothing, ev2: A <:< Option[B]): ZIO[R, Unit, B] =
    ZIO.absolve(self.mapError(ev1).map(_.toRight(())))

  /**
   * Executes this action, skipping the error but returning optionally the success.
   */
  final def option: ZIO[R, Nothing, Option[A]] =
    self.redeem0(_ => IO.succeed(None), a => IO.succeed(Some(a)))

  /**
   * When this action represents acquisition of a resource (for example,
   * opening a file, launching a thread, etc.), `bracket` can be used to ensure
   * the acquisition is not interrupted and the resource is released.
   *
   * The function does two things:
   *
   * 1. Ensures this action, which acquires the resource, will not be
   * interrupted. Of course, acquisition may fail for internal reasons (an
   * uncaught exception).
   * 2. Ensures the `release` action will not be interrupted, and will be
   * executed so long as this action successfully acquires the resource.
   *
   * In between acquisition and release of the resource, the `use` action is
   * executed.
   *
   * If the `release` action fails, then the entire action will fail even
   * if the `use` action succeeds. If this fail-fast behavior is not desired,
   * errors produced by the `release` action can be caught and ignored.
   *
   * {{{
   * openFile("data.json").bracket(closeFile) { file =>
   *   for {
   *     header <- readHeader(file)
   *     ...
   *   } yield result
   * }
   * }}}
   */
  final def bracket[R1 <: R, E1 >: E, B](release: A => UIO[_])(use: A => ZIO[R1, E1, B]): ZIO[R1, E1, B] =
    ZIO.bracket[R1, E1, A, B](this)(release)(use)

  /**
   * A more powerful version of `bracket` that provides information on whether
   * or not `use` succeeded to the release action.
   */
  final def bracket0[R1 <: R, E1 >: E, B](
    release: (A, Exit[E1, B]) => UIO[_]
  )(use: A => ZIO[R1, E1, B]): ZIO[R1, E1, B] =
    ZIO.bracket0[R1, E1, A, B](this)(release)(use)

  /**
   * A less powerful variant of `bracket` where the value produced by this
   * action is not needed.
   */
  final def bracket_[R1 <: R, E1 >: E, B](release: UIO[_])(use: ZIO[R1, E1, B]): ZIO[R1, E1, B] =
    ZIO.bracket[R1, E1, A, B](self)(_ => release)(_ => use)

  /**
   * Executes the specified finalizer, whether this action succeeds, fails, or
   * is interrupted. This method should not be used for cleaning up resources,
   * because it's possible the fiber will be interrupted after acquisition but
   * before the finalizer is added.
   */
  final def ensuring(finalizer: UIO[_]): ZIO[R, E, A] =
    new ZIO.Ensuring(self, finalizer)

  /**
   * Executes the action on the specified `ExecutionContext` and then shifts back
   * to the default one.
   */
  final def on(ec: ExecutionContext): ZIO[R, E, A] =
    self.lock(Executor.fromExecutionContext(Int.MaxValue)(ec))

  /**
   * Forks an action that will be executed on the specified `ExecutionContext`.
   */
  final def forkOn(ec: ExecutionContext): ZIO[R, E, Fiber[E, A]] =
    self.on(ec).fork

  /**
   * Executes the release action only if there was an error.
   */
  final def bracketOnError[R1 <: R, E1 >: E, B](release: A => UIO[_])(use: A => ZIO[R1, E1, B]): ZIO[R1, E1, B] =
    ZIO.bracket0[R1, E1, A, B](this)(
      (a: A, eb: Exit[E1, B]) =>
        eb match {
          case Exit.Failure(_) => release(a)
          case _               => ZIO.unit
        }
    )(use)

  final def managed(release: A => UIO[_]): Managed[R, E, A] =
    Managed.make(this)(release)

  /**
   * Runs the specified action if this action fails, providing the error to the
   * action if it exists. The provided action will not be interrupted.
   */
  final def onError(cleanup: Cause[E] => UIO[_]): ZIO[R, E, A] =
    ZIO.bracket0[R, E, Unit, A](ZIO.unit)(
      (_, eb: Exit[E, A]) =>
        eb match {
          case Exit.Success(_)     => ZIO.unit
          case Exit.Failure(cause) => cleanup(cause)
        }
    )(_ => self)

  /**
   * Runs the specified action if this action is interrupted.
   */
  final def onInterrupt(cleanup: UIO[_]): ZIO[R, E, A] =
    self.ensuring(
      ZIO.descriptor flatMap (descriptor => if (descriptor.interrupted) cleanup else ZIO.unit)
    )

  /**
   * Runs the specified action if this action is terminated, either because of
   * a defect or because of interruption.
   */
  final def onTermination(cleanup: Cause[Nothing] => UIO[_]): ZIO[R, E, A] =
    ZIO.bracket0[R, E, Unit, A](ZIO.unit)(
      (_, eb: Exit[E, A]) =>
        eb match {
          case Exit.Failure(cause) => cause.failureOrCause.fold(_ => ZIO.unit, cleanup)
          case _                   => ZIO.unit
        }
    )(_ => self)

  /**
   * Supervises this action, which ensures that any fibers that are forked by
   * the action are interrupted when this action completes.
   */
  final def supervise: ZIO[R, E, A] = ZIO.supervise(self)

  /**
   * Supervises this action, which ensures that any fibers that are forked by
   * the action are handled by the provided supervisor.
   */
  final def superviseWith(supervisor: Iterable[Fiber[_, _]] => UIO[_]): ZIO[R, E, A] =
    ZIO.superviseWith(self)(supervisor)

  /**
   * Performs this action non-interruptibly. This will prevent the action from
   * being terminated externally, but the action may fail for internal reasons
   * (e.g. an uncaught error) or terminate due to defect.
   */
  final def uninterruptible: ZIO[R, E, A] = new ZIO.Uninterruptible(self)

  /**
   * Recovers from all errors.
   *
   * {{{
   * openFile("config.json").catchAll(_ => IO.succeed(defaultConfig))
   * }}}
   */
  final def catchAll[R1 <: R, E2, A1 >: A](h: E => ZIO[R1, E2, A1]): ZIO[R1, E2, A1] =
    self.redeem[R1, E2, A1](h, ZIO.succeed)

  /**
   * Recovers from some or all of the error cases.
   *
   * {{{
   * openFile("data.json").catchSome {
   *   case FileNotFoundException(_) => openFile("backup.json")
   * }
   * }}}
   */
  final def catchSome[R1 <: R, E1 >: E, A1 >: A](pf: PartialFunction[E, ZIO[R1, E1, A1]]): ZIO[R1, E1, A1] = {
    def tryRescue(t: E): ZIO[R1, E1, A1] = pf.applyOrElse(t, (_: E) => ZIO.fail[E1](t))

    self.redeem[R1, E1, A1](tryRescue, ZIO.succeed)
  }

  /**
   * Translates the checked error (if present) into termination.
   */
  final def orDie[E1 >: E](implicit ev: E1 =:= Throwable): ZIO[R, Nothing, A] =
    orDieWith(ev)

  def orDieWith(f: E => Throwable): ZIO[R, Nothing, A] =
    self.mapError(f).catchAll(IO.die)

  /**
   * Maps this action to the specified constant while preserving the
   * effects of this action.
   */
  final def const[B](b: => B): ZIO[R, E, B] = self.map(_ => b)

  /**
   * A variant of `flatMap` that ignores the value produced by this action.
   */
  final def *>[R1 <: R, E1 >: E, B](io: => ZIO[R1, E1, B]): ZIO[R1, E1, B] = self.flatMap(_ => io)

  /**
   * Sequences the specified action after this action, but ignores the
   * value produced by the action.
   */
  final def <*[R1 <: R, E1 >: E, B](io: => ZIO[R1, E1, B]): ZIO[R1, E1, A] = self.flatMap(io.const(_))

  /**
   * Sequentially zips this effect with the specified effect using the
   * specified combiner function.
   */
  final def zipWith[R1 <: R, E1 >: E, B, C](that: ZIO[R1, E1, B])(f: (A, B) => C): ZIO[R1, E1, C] =
    self.flatMap(a => that.map(b => f(a, b)))

  /**
   * Sequentially zips this effect with the specified effect, combining the
   * results into a tuple.
   */
  final def zip[R1 <: R, E1 >: E, B](that: ZIO[R1, E1, B]): ZIO[R1, E1, (A, B)] =
    self.zipWith(that)((a, b) => (a, b))

  /**
   * The moral equivalent of `if (p) exp`
   */
  final def when[R1 <: R, E1 >: E](b: Boolean)(implicit ev1: ZIO[R, E, A] <:< ZIO[R1, E1, Unit]): ZIO[R1, E1, Unit] =
    ZIO.when(b)(self)

  /**
   * The moral equivalent of `if (p) exp` when `p` has side-effects
   */
  final def whenM[R1 <: R, E1 >: E](
    b: ZIO[R1, Nothing, Boolean]
  )(implicit ev1: ZIO[R, E, A] <:< ZIO[R1, E1, Unit]): ZIO[R1, E1, Unit] =
    ZIO.whenM(b)(self)

  /**
   * Repeats this action forever (until the first error). For more sophisticated
   * schedules, see the `repeat` method.
   */
  final def forever: ZIO[R, E, Nothing] = self *> self.forever

  /**
   * Repeats this action with the specified schedule until the schedule
   * completes, or until the first failure.
   * Repeats are done in addition to the first execution so that
   * `io.repeat(Schedule.once)` means "execute io and in case of success repeat `io` once".
   */
  final def repeat[R1 <: R, B](schedule: Schedule[R1, A, B]): ZIO[R1 with Clock, E, B] =
    repeatOrElse[R1, E, B](schedule, (e, _) => ZIO.fail(e))

  /**
   * Repeats this action with the specified schedule until the schedule
   * completes, or until the first failure. In the event of failure the progress
   * to date, together with the error, will be passed to the specified handler.
   */
  final def repeatOrElse[R1 <: R, E2, B](
    schedule: Schedule[R1, A, B],
    orElse: (E, Option[B]) => ZIO[R1, E2, B]
  ): ZIO[R1 with Clock, E2, B] =
    repeatOrElse0[R1, B, E2, B](schedule, orElse).map(_.merge)

  /**
   * Repeats this action with the specified schedule until the schedule
   * completes, or until the first failure. In the event of failure the progress
   * to date, together with the error, will be passed to the specified handler.
   */
  final def repeatOrElse0[R1 <: R, B, E2, C](
    schedule: Schedule[R1, A, B],
    orElse: (E, Option[B]) => ZIO[R1 with Clock, E2, C]
  ): ZIO[R1 with Clock, E2, Either[C, B]] = {
    def loop(last: Option[() => B], state: schedule.State): ZIO[R1 with Clock, E2, Either[C, B]] =
      self.redeem(
        e => orElse(e, last.map(_())).map(Left(_)),
        a =>
          schedule.update(a, state).flatMap { step =>
            if (!step.cont) ZIO.succeedRight(step.finish())
            else ZIO.succeed(step.state).delay(step.delay).flatMap(s => loop(Some(step.finish), s))
          }
      )

    schedule.initial.flatMap(loop(None, _))
  }

  /**
   * Retries with the specified retry policy.
   * Retries are done following the failure of the original `io` (up to a fixed maximum with
   * `once` or `recurs` for example), so that that `io.retry(Schedule.once)` means
   * "execute `io` and in case of failure, try again once".
   */
  final def retry[R1 <: R, E1 >: E, S](policy: Schedule[R1, E1, S]): ZIO[R1 with Clock, E1, A] =
    retryOrElse[R1, A, E1, S, E1](policy, (e: E1, _: S) => ZIO.fail(e))

  /**
   * Retries with the specified schedule, until it fails, and then both the
   * value produced by the schedule together with the last error are passed to
   * the recovery function.
   */
  final def retryOrElse[R1 <: R, A2 >: A, E1 >: E, S, E2](
    policy: Schedule[R1, E1, S],
    orElse: (E1, S) => ZIO[R1, E2, A2]
  ): ZIO[R1 with Clock, E2, A2] =
    retryOrElse0(policy, orElse).map(_.merge)

  /**
   * Retries with the specified schedule, until it fails, and then both the
   * value produced by the schedule together with the last error are passed to
   * the recovery function.
   */
  final def retryOrElse0[R1 <: R, E1 >: E, S, E2, B](
    policy: Schedule[R1, E1, S],
    orElse: (E1, S) => ZIO[R1, E2, B]
  ): ZIO[R1 with Clock, E2, Either[B, A]] = {
    def loop(state: policy.State): ZIO[R1 with Clock, E2, Either[B, A]] =
      self.redeem(
        err =>
          policy
            .update(err, state)
            .flatMap(
              decision =>
                if (decision.cont) clock.sleep(decision.delay) *> loop(decision.state)
                else orElse(err, decision.finish()).map(Left(_))
            ),
        succ => ZIO.succeedRight(succ)
      )

    policy.initial.flatMap(loop)
  }

  /**
   * Maps this action to one producing unit, but preserving the effects of
   * this action.
   */
  final def void: ZIO[R, E, Unit] = const(())

  /**
   * Calls the provided function with the result of this action, and
   * sequences the resulting action after this action, but ignores the
   * value produced by the action.
   *
   * {{{
   * readFile("data.json").peek(putStrLn)
   * }}}
   */
  final def peek[R1 <: R, E1 >: E, B](f: A => ZIO[R1, E1, B]): ZIO[R1, E1, A] = self.flatMap(a => f(a).const(a))

  /**
   * Provides the `ZIO` program with its required environment.
   */
  final def provide(r: R): IO[E, A] = ZIO.provide(r)(self)

  /**
   * Times out an action by the specified duration.
   */
  final def timeout(d: Duration): ZIO[R with Clock, E, Option[A]] = timeout0[Option[A]](None)(Some(_))(d)

  /**
   * Times out this action by the specified duration.
   *
   * {{{
   * IO.succeed(1).timeout0(Option.empty[Int])(Some(_))(1.second)
   * }}}
   */
  final def timeout0[B](z: B)(f: A => B)(duration: Duration): ZIO[R with Clock, E, B] =
    self.map(f).sandboxWith[R with Clock, E, B](io => ZIO.absolve(io.attempt race ZIO.succeedRight(z).delay(duration)))

  /**
   * Flattens a nested action with a specified duration.
   */
  final def timeoutFail[E1 >: E](e: E1)(d: Duration): ZIO[R with Clock, E1, A] =
    ZIO.flatten(timeout0[ZIO[R, E1, A]](ZIO.fail(e))(ZIO.succeed)(d))

  /**
   * Returns a new action that executes this one and times the execution.
   */
  final def timed: ZIO[R with Clock, E, (Duration, A)] = timed0(clock.nanoTime)

  /**
   * A more powerful variation of `timed` that allows specifying the clock.
   */
  final def timed0[R1 <: R, E1 >: E](nanoTime: ZIO[R1, E1, Long]): ZIO[R1 with Clock, E1, (Duration, A)] =
    summarized[R1, E1, Long, Duration]((start, end) => Duration.fromNanos(end - start))(nanoTime)

  /**
   * Summarizes a action by computing some value before and after execution, and
   * then combining the values to produce a summary, together with the result of
   * execution.
   */
  final def summarized[R1 <: R, E1 >: E, B, C](f: (B, B) => C)(summary: ZIO[R1, E1, B]): ZIO[R1, E1, (C, A)] =
    for {
      start <- summary
      value <- self
      end   <- summary
    } yield (f(start, end), value)

  /**
   * Delays this action by the specified amount of time.
   */
  final def delay(duration: Duration): ZIO[R with Clock, E, A] =
    clock.sleep(duration) *> self

  /**
   * Locks the execution of this action to the specified executor.
   */
  final def lock(executor: Executor): ZIO[R, E, A] =
    ZIO.lock(executor)(self)

  /**
   * Runs this action in a new fiber, resuming when the fiber terminates.
   */
  final def run: ZIO[R, Nothing, Exit[E, A]] =
    new ZIO.Redeem[R, E, Nothing, A, Exit[E, A]](
      self,
      cause => ZIO.succeed(Exit.halt(cause)),
      succ => ZIO.succeed(Exit.succeed(succ))
    )

  /**
   * Runs this action in a new fiber, resuming when the fiber terminates.
   *
   * If the fiber fails with an error it will be captured in Right side of the error Either
   * If the fiber terminates because of defect, list of defects will be captured in the Left side of the Either
   *
   * Allows recovery from errors and defects alike, as in:
   *
   * {{{
   * case class DomainError()
   *
   * val veryBadIO: IO[DomainError, Unit] =
   *   IO.sync(5 / 0) *> IO.fail(DomainError())
   *
   * val caught: UIO[Unit] =
   *   veryBadIO.sandbox.catchAll {
   *     case Left((_: ArithmeticException) :: Nil) =>
   *       // Caught defect: divided by zero!
   *       IO.succeed(0)
   *     case Left(ts) =>
   *       // Caught unknown defects, shouldn't recover!
   *       IO.terminate0(ts)
   *     case Right(e) =>
   *       // Caught error: DomainError!
   *      IO.succeed(0)
   *   }
   * }}}
   */
  final def sandbox: ZIO[R, Cause[E], A] = redeem0(ZIO.fail, ZIO.succeed)

  /**
   * The inverse operation to `sandbox`
   *
   * Terminates with exceptions on the `Left` side of the `Either` error, if it
   * exists. Otherwise extracts the contained `IO[E, A]`
   */
  final def unsandbox[R1 <: R, E1, A1 >: A](implicit ev1: ZIO[R, E, A] <:< ZIO[R1, Cause[E1], A1]): ZIO[R1, E1, A1] =
    ZIO.unsandbox(self)

  /**
   * Companion helper to `sandbox`.
   *
   * Has a performance penalty due to forking a new fiber.
   *
   * Allows recovery, and partial recovery, from errors and defects alike, as in:
   *
   * {{{
   * case class DomainError()
   *
   * val veryBadIO: IO[DomainError, Unit] =
   *   IO.sync(5 / 0) *> IO.fail(DomainError())
   *
   * val caught: IO[DomainError, Unit] =
   *   veryBadIO.sandboxWith(_.catchSome {
   *     case Left((_: ArithmeticException) :: Nil) =>
   *       // Caught defect: divided by zero!
   *       IO.succeed(0)
   *   })
   * }}}
   *
   * Using `sandboxWith` with `catchSome` is better than using
   * `io.sandbox.catchAll` with a partial match, because in
   * the latter, if the match fails, the original defects will
   * be lost and replaced by a `MatchError`
   */
  final def sandboxWith[R1 <: R, E2, B](f: ZIO[R1, Cause[E], A] => ZIO[R1, Cause[E2], B]): ZIO[R1, E2, B] =
    ZIO.unsandbox(f(self.sandbox))

  /**
   * Widens the action type to any supertype. While `map` suffices for this
   * purpose, this method is significantly faster for this purpose.
   */
  final def as[A1 >: A]: ZIO[R, E, A1] = self.asInstanceOf[ZIO[R, E, A1]]

  /**
   * Keep or break a promise based on the result of this action.
   */
  final def to[E1 >: E, A1 >: A](p: Promise[E1, A1]): ZIO[R, Nothing, Boolean] =
    self.run.flatMap(x => p.done(ZIO.done(x))).onInterrupt(p.interrupt)

  /**
   * An integer that identifies the term in the `ZIO` sum type to which this
   * instance belongs (e.g. `IO.Tags.Point`).
   */
  def tag: Int
}

trait ZIOFunctions extends Serializable {
  // ALL error types in this trait must be a subtype of `UpperE`.
  type UpperE
  // ALL environment types in this trait must be a supertype of `LowerR`.
  type LowerR

  /**
   * Creates a `ZIO` value that represents failure with the specified error.
   * The moral equivalent of `throw` for pure code.
   */
  final def fail[E <: UpperE](error: E): IO[E, Nothing] = halt(Cause.fail(error))

  /**
   * Returns a `ZIO` that fails with the specified `Cause`.
   */
  final def halt[E <: UpperE](cause: Cause[E]): IO[E, Nothing] = new ZIO.Fail(cause)

  /**
   * Lifts a strictly evaluated value into the `ZIO` monad.
   */
  final def succeed[A](a: A): UIO[A] = new ZIO.Strict(a)

  /**
   * Lifts a non-strictly evaluated value into the `ZIO` monad. Do not use this
   * function to capture effectful code. The result is undefined but may
   * include duplicated effects.
   */
  final def succeedLazy[A](a: => A): UIO[A] = new ZIO.Point(() => a)

  /**
   * Accesses the whole environment of the task.
   */
  final def environment[R >: LowerR]: ZIO[R, Nothing, R] =
    access(identity)

  /**
   * Accesses the environment of the task.
   */
  final def access[R >: LowerR, A](f: R => A): ZIO[R, Nothing, A] =
    accessM(f.andThen(succeed))

  /**
   * Effectfully accesses the environment of the task.
   */
  final def accessM[R >: LowerR, E <: UpperE, A](f: R => ZIO[R, E, A]): ZIO[R, E, A] =
    new ZIO.Read(f)

  /**
   * Given an environment `R`, returns a function that can supply the
   * environment to programs that require it, removing their need for any
   * specific environment.
   */
  final def provide[R >: LowerR, E <: UpperE, A](r: R): ZIO[R, E, A] => IO[E, A] =
    (zio: ZIO[R, E, A]) => new ZIO.Provide(r, zio)

  /**
   * Returns a `ZIO` that is interrupted.
   */
  final val interrupt: UIO[Nothing] = halt(Cause.interrupt)

  /**
   * Returns a action that will never produce anything. The moral
   * equivalent of `while(true) {}`, only without the wasted CPU cycles.
   */
  final val never: UIO[Nothing] =
    async[Nothing, Nothing](_ => ())

  /**
   * Returns a `ZIO` that terminates with the specified `Throwable`.
   */
  final def die(t: Throwable): UIO[Nothing] = halt(Cause.die(t))

  /**
   * Imports a synchronous effect into a pure `ZIO` value.
   *
   * {{{
   * val nanoTime: UIO[Long] = IO.sync(System.nanoTime())
   * }}}
   */
  final def sync[A](effect: => A): UIO[A] = sync0(_ => effect)

  /**
   * Imports a synchronous effect into a pure `ZIO` value. This variant of `sync`
   * lets you use the execution environment of the fiber.
   *
   * {{{
   * val nanoTime: UIO[Long] = IO.sync(System.nanoTime())
   * }}}
   */
  final def sync0[A](effect: Env => A): UIO[A] = new ZIO.SyncEffect[A](effect)

  /**
   * Imports a synchronous effect into a pure `ZIO` value. This variant of `sync`
   * lets you use the current executor of the fiber.
   */
  final def syncExec[A](effect: Executor => A): UIO[A] =
    for {
      exec <- ZIO.descriptor.map(_.executor)
      a    <- sync(effect(exec))
    } yield a

  /**
   * Yields to the runtime system, starting on a fresh stack.
   */
  final val yieldNow: UIO[Unit] = ZIO.Yield

  /**
   * Retrieves the supervisor associated with the fiber running the action
   * returned by this method.
   */
  final val supervisor: UIO[Cause[Nothing] => UIO[_]] =
    ZIO.descriptor.map(_.supervisor)

  /**
   * Forks all of the specified values, and returns a composite fiber that
   * produces a list of their results, in order.
   */
  final def forkAll[R >: LowerR, E <: UpperE, A](as: Iterable[ZIO[R, E, A]]): ZIO[R, Nothing, Fiber[E, List[A]]] =
    as.foldRight[ZIO[R, Nothing, Fiber[E, List[A]]]](succeed(Fiber.succeedLazy[E, List[A]](List()))) {
      (aIO, asFiberIO) =>
        asFiberIO.zip(aIO.fork).map {
          case (asFiber, aFiber) =>
            asFiber.zipWith(aFiber)((as, a) => a :: as)
        }
    }

<<<<<<< HEAD
  /**
   * Forks all of the specified values, and returns a composite fiber that
   * produces a list of their results, in order.
   */
  final def forkAll_[R >: LowerR, E <: UpperE, A](as: Iterable[ZIO[R, E, A]]): ZIO[R, Nothing, Unit] =
    as.foldRight[ZIO[R, Nothing, Unit]](ZIO.unit)(_.fork *> _)
=======
      def withMutex[B](b: => B): B =
        try {
          lock.lock(); b
        } finally lock.unlock()

      val interruptThread: IO[Nothing, Unit] =
        IO.sync(withMutex(thread.get match {
          case None         => ()
          case Some(thread) => thread.interrupt()
        }))

      val awaitInterruption: IO[Nothing, Unit] = IO.sync(barrier.get())

      for {
        a <- (for {
              fiber <- IO
                        .unyielding(IO.sync[Either[Throwable, A]] {
                          val current = Some(Thread.currentThread)

                          withMutex(thread.set(current))

                          try Right(effect)
                          catch {
                            case t: Throwable =>
                              Thread.interrupted // Clear interrupt status
                              Left(t)
                          } finally {
                            withMutex { thread.set(None); barrier.set(()) }
                          }
                        })
                        .fork
              a <- fiber.join.absolve
            } yield a).ensuring(interruptThread *> awaitInterruption)
      } yield a
    })
>>>>>>> 687073b3

  /**
   * Creates a `ZIO` value from `ExitResult`
   */
  final def done[E <: UpperE, A](r: Exit[E, A]): IO[E, A] = r match {
    case Exit.Success(b)     => succeed(b)
    case Exit.Failure(cause) => halt(cause)
  }

  /**
   * Supervises the specified action, which ensures that any actions directly
   * forked by the action are killed upon the action's own termination.
   */
  final def supervise[R >: LowerR, E <: UpperE, A](io: ZIO[R, E, A]): ZIO[R, E, A] =
    superviseWith[R, E, A](io)(Fiber.interruptAll)

  /**
   * Supervises the specified action's spawned fibers.
   */
  final def superviseWith[R >: LowerR, E <: UpperE, A](
    io: ZIO[R, E, A]
  )(supervisor: Iterable[Fiber[_, _]] => UIO[_]): ZIO[R, E, A] =
    new ZIO.Supervise(io, supervisor)

  /**
   * Flattens a nested action.
   */
  final def flatten[R >: LowerR, E <: UpperE, A](io: ZIO[R, E, ZIO[R, E, A]]): ZIO[R, E, A] = io.flatMap(a => a)

  /**
   * Lazily produces a `ZIO` value whose construction may have actional costs
   * that should be deferred until evaluation.
   *
   * Do not use this method to effectfully construct `ZIO` values. The results
   * will be undefined and most likely involve the physical explosion of your
   * computer in a heap of rubble.
   */
  final def suspend[R >: LowerR, E <: UpperE, A](io: => ZIO[R, E, A]): ZIO[R, E, A] =
    flatten(sync(io))

  /**
   * Safely imports an exception-throwing synchronous effect into a pure `ZIO`
   * value, translating the specified throwables into `E` with the provided
   * user-defined function.
   */
  final def syncCatch[E <: UpperE, A](effect: => A)(f: PartialFunction[Throwable, E]): IO[E, A] =
    absolve[Any, E, A](
      sync(
        try {
          val result = effect
          Right(result)
        } catch f andThen Left[E, A]
      )
    )

  /**
   * Locks the `io` to the specified executor.
   */
  final def lock[R >: LowerR, E <: UpperE, A](executor: Executor)(io: ZIO[R, E, A]): ZIO[R, E, A] =
    new ZIO.Lock(executor, io)

  /**
   * Imports an asynchronous effect into a pure `ZIO` value. See `async0` for
   * the more expressive variant of this function that can return a value
   * synchronously.
   */
  final def async[E <: UpperE, A](register: (ZIO[Any, E, A] => Unit) => Unit): ZIO[Any, E, A] =
    async0((callback: ZIO[Any, E, A] => Unit) => {
      register(callback)

      None
    })

  /**
   * Imports an asynchronous effect into a pure `ZIO` value, possibly returning
   * the value synchronously.
   */
  final def async0[E <: UpperE, A](register: (ZIO[Any, E, A] => Unit) => Option[IO[E, A]]): ZIO[Any, E, A] =
    new ZIO.AsyncEffect(register)

  /**
   * Imports an asynchronous effect into a pure `ZIO` value. This formulation is
   * necessary when the effect is itself expressed in terms of `ZIO`.
   */
  final def asyncM[E <: UpperE, A](register: (IO[E, A] => Unit) => UIO[_]): IO[E, A] =
    for {
      p   <- Promise.make[E, A]
      ref <- Ref.make[UIO[Any]](ZIO.unit)
      a <- (for {
            _ <- flatten(sync0(env => register(io => env.unsafeRunAsync_(io.to(p))))).fork
                  .peek(f => ref.set(f.interrupt))
                  .uninterruptible
            a <- p.await
          } yield a).onInterrupt(flatten(ref.get))
    } yield a

  /**
   * Imports an asynchronous effect into a pure `IO` value. The effect has the
   * option of returning the value synchronously, which is useful in cases
   * where it cannot be determined if the effect is synchronous or asynchronous
   * until the effect is actually executed. The effect also has the option of
   * returning a canceler, which will be used by the runtime to cancel the
   * asynchronous effect if the fiber executing the effect is interrupted.
   */
  final def asyncInterrupt[R >: LowerR, E <: UpperE, A](
    register: (ZIO[R, E, A] => Unit) => Either[Canceler, ZIO[R, E, A]]
  ): ZIO[R, E, A] = {
    import java.util.concurrent.atomic.AtomicBoolean
    import internal.OneShot

    sync((new AtomicBoolean(false), OneShot.make[UIO[Any]])).flatMap {
      case (started, cancel) =>
        flatten {
          async0((k: UIO[ZIO[R, E, A]] => Unit) => {
            started.set(true)

            try register(io => k(ZIO.succeed(io))) match {
              case Left(canceler) =>
                cancel.set(canceler)
                None
              case Right(io) => Some(ZIO.succeed(io))
            } finally if (!cancel.isSet) cancel.set(ZIO.unit)
          })
        }.onInterrupt(flatten(sync(if (started.get) cancel.get() else ZIO.unit)))
    }
  }

  /**
   * Submerges the error case of an `Either` into the `ZIO`. The inverse
   * operation of `IO.attempt`.
   */
  final def absolve[R >: LowerR, E <: UpperE, A](v: ZIO[R, E, Either[E, A]]): ZIO[R, E, A] =
    v.flatMap(fromEither)

  /**
   * The inverse operation `IO.sandboxed`
   *
   * Terminates with exceptions on the `Left` side of the `Either` error, if it
   * exists. Otherwise extracts the contained `IO[E, A]`
   */
  final def unsandbox[R >: LowerR, E <: UpperE, A](v: ZIO[R, Cause[E], A]): ZIO[R, E, A] = v.catchAll[R, E, A](halt)

  /**
   * Lifts an `Either` into a `ZIO` value.
   */
  final def fromEither[E <: UpperE, A](v: Either[E, A]): IO[E, A] =
    v.fold(fail, succeed)

  /**
   * Creates a `ZIO` value that represents the exit value of the specified
   * fiber.
   */
  final def fromFiber[E <: UpperE, A](fiber: Fiber[E, A]): IO[E, A] =
    fiber.join

  /**
   * Creates a `ZIO` value that represents the exit value of the specified
   * fiber.
   */
  final def fromFiberM[E <: UpperE, A](fiber: IO[E, Fiber[E, A]]): IO[E, A] =
    fiber.flatMap(_.join)

  /**
   * Requires that the given `IO[E, Option[A]]` contain a value. If there is no
   * value, then the specified error will be raised.
   */
  final def require[E <: UpperE, A](error: E): IO[E, Option[A]] => IO[E, A] =
    (io: IO[E, Option[A]]) => io.flatMap(_.fold[IO[E, A]](fail[E](error))(succeed[A]))

  /**
   * Acquires a resource, do some work with it, and then release that resource. `bracket`
   * will release the resource no matter the outcome of the computation, and will
   * re-throw any exception that occurred in between.
   */
  final def bracket[R >: LowerR, E <: UpperE, A, B](
    acquire: ZIO[R, E, A]
  )(release: A => UIO[_])(use: A => ZIO[R, E, B]): ZIO[R, E, B] =
    Ref.make[UIO[Any]](ZIO.unit).flatMap { m =>
      (for {
        a <- acquire.flatMap(a => m.set(release(a)).const(a)).uninterruptible
        b <- use(a)
      } yield b).ensuring(flatten(m.get))
    }

  /**
   * Acquires a resource, do some work with it, and then release that resource. With `bracket0`
   * not only is the acquired resource be cleaned up, the outcome of the computation is also
   * reified for processing.
   */
  final def bracket0[R >: LowerR, E <: UpperE, A, B](
    acquire: ZIO[R, E, A]
  )(release: (A, Exit[E, B]) => UIO[_])(use: A => ZIO[R, E, B]): ZIO[R, E, B] =
    Ref.make[UIO[Any]](ZIO.unit).flatMap { m =>
      (for {
        f <- acquire.flatMap(a => use(a).fork.peek(f => m.set(f.interrupt.flatMap(release(a, _))))).uninterruptible
        b <- f.join
      } yield b).ensuring(flatten(m.get))
    }

  /**
   * Apply the function fn to each element of the `Iterable[A]` and
   * return the results in a new `List[B]`. For parallelism use `foreachPar`.
   */
  final def foreach[R >: LowerR, E <: UpperE, A, B](in: Iterable[A])(fn: A => ZIO[R, E, B]): ZIO[R, E, List[B]] =
    in.foldRight[ZIO[R, E, List[B]]](sync(Nil)) { (a, io) =>
      fn(a).zipWith(io)((b, bs) => b :: bs)
    }

  /**
   * Evaluate the elements of an `Iterable[A]` in parallel
   * and collect the results. This is the parallel version of `foreach`.
   */
  final def foreachPar[R >: LowerR, E <: UpperE, A, B](as: Iterable[A])(fn: A => ZIO[R, E, B]): ZIO[R, E, List[B]] =
    as.foldRight[ZIO[R, E, List[B]]](sync(Nil)) { (a, io) =>
      fn(a).zipWithPar(io)((b, bs) => b :: bs)
    }

  /**
   * Evaluate the elements of a traversable data structure in parallel
   * and collect the results. Only up to `n` tasks run in parallel.
   * This is a version of `foreachPar`, with a throttle.
   */
  final def foreachParN[R >: LowerR, E <: UpperE, A, B](
    n: Long
  )(as: Iterable[A])(fn: A => ZIO[R, E, B]): ZIO[R, E, List[B]] =
    for {
      semaphore <- Semaphore.make(n)
      bs <- foreachPar[R, E, A, B](as) { a =>
             semaphore.withPermit(fn(a))
           }
    } yield bs

  /**
   * Evaluate each effect in the structure from left to right, and collect
   * the results. For parallelism use `collectAllPar`.
   */
  final def collectAll[R >: LowerR, E <: UpperE, A](in: Iterable[ZIO[R, E, A]]): ZIO[R, E, List[A]] =
    foreach[R, E, ZIO[R, E, A], A](in)(identity(_))

  /**
   * Evaluate each effect in the structure in parallel, and collect
   * the results. This is the parallel version of `collectAll`.
   */
  final def collectAllPar[R >: LowerR, E <: UpperE, A](as: Iterable[ZIO[R, E, A]]): ZIO[R, E, List[A]] =
    foreachPar[R, E, ZIO[R, E, A], A](as)(identity(_))

  /**
   * Evaluate each effect in the structure in parallel, and collect
   * the results. Only up to `n` tasks run in parallel.
   * This is a version of `collectAllPar`, with a throttle.
   */
  final def collectAllParN[R >: LowerR, E <: UpperE, A](n: Long)(as: Iterable[ZIO[R, E, A]]): ZIO[R, E, List[A]] =
    foreachParN[R, E, ZIO[R, E, A], A](n)(as)(identity(_))

  /**
   * Races an `IO[E, A]` against elements of a `Iterable[IO[E, A]]`. Yields
   * either the first success or the last failure.
   */
  final def raceAll[R >: LowerR, E <: UpperE, A](io: ZIO[R, E, A], ios: Iterable[ZIO[R, E, A]]): ZIO[R, E, A] =
    ios.foldLeft[ZIO[R, E, A]](io)(_ race _)

  /**
   * Reduces an `Iterable[IO]` to a single IO, works in parallel.
   */
  final def reduceAll[R >: LowerR, E <: UpperE, A](a: ZIO[R, E, A], as: Iterable[ZIO[R, E, A]])(
    f: (A, A) => A
  ): ZIO[R, E, A] =
    as.foldLeft(a) { (l, r) =>
      l.zipPar(r).map(f.tupled)
    }

  /**
   * Merges an `Iterable[IO]` to a single IO, works in parallel.
   */
  final def mergeAll[R >: LowerR, E <: UpperE, A, B](
    in: Iterable[ZIO[R, E, A]]
  )(zero: => B)(f: (B, A) => B): ZIO[R, E, B] =
    in.foldLeft[ZIO[R, E, B]](succeedLazy[B](zero))((acc, a) => acc.zipPar(a).map(f.tupled))

  /**
   * Strictly-evaluated unit lifted into the `ZIO` monad.
   */
  final val unit: UIO[Unit] = succeed(())

  /**
   * The moral equivalent of `if (p) exp`
   */
  final def when[R >: LowerR, E <: UpperE](b: Boolean)(zio: ZIO[R, E, Unit]): ZIO[R, E, Unit] =
    if (b) zio else unit

  /**
   * The moral equivalent of `if (p) exp` when `p` has side-effects
   */
  final def whenM[R >: LowerR, E <: UpperE](b: ZIO[R, E, Boolean])(zio: ZIO[R, E, Unit]): ZIO[R, E, Unit] =
    b.flatMap(b => if (b) zio else unit)

  /**
   * Folds an `Iterable[A]` using an effectful function `f`. Works in sequence.
   */
  final def foldLeft[E, S, A](in: Iterable[A])(zero: S)(f: (S, A) => IO[E, S]): IO[E, S] =
    in.foldLeft(IO.succeed(zero): IO[E, S]) { (acc, el) =>
      acc.flatMap(f(_, el))
    }

  /**
   * Returns information about the current fiber, such as its fiber identity.
   */
  final def descriptor: UIO[Fiber.Descriptor] = ZIO.Descriptor
}

trait ZIO_E_Any extends ZIO_E_Throwable {
  type UpperE = Any

  /**
   * Lifts an `Option` into a `ZIO`.
   */
  final def fromOption[A](v: Option[A]): IO[Unit, A] =
    v.fold[IO[Unit, A]](fail(()))(succeed(_))
}

trait ZIO_E_Throwable extends ZIOFunctions {
  type UpperE >: Throwable

  /**
   *
   * Imports a synchronous effect into a pure `ZIO` value, translating any
   * throwables into a `Throwable` failure in the returned value.
   *
   * {{{
   * def putStrLn(line: String): Task[Unit] = IO.syncThrowable(println(line))
   * }}}
   */
  final def syncThrowable[A](effect: => A): Task[A] =
    syncCatch(effect) {
      case t: Throwable => t
    }

  /**
   * Imports a `Try` into a `ZIO`.
   */
  final def fromTry[A](effect: => scala.util.Try[A]): Task[A] =
    syncThrowable(effect).flatMap {
      case scala.util.Success(v) => ZIO.succeed(v)
      case scala.util.Failure(t) => ZIO.fail(t)
    }

  final def fromFuture[E, A](make: ExecutionContext => scala.concurrent.Future[A]): Task[A] =
    syncExec { exec =>
      val ec = exec.asEC
      val f  = make(ec)
      f.value
        .fold(
          Task.async { (cb: Task[A] => Unit) =>
            f.onComplete {
              case Success(a) => cb(Task.succeed(a))
              case Failure(t) => cb(Task.fail(t))
            }(ec)
          }
        )(Task.fromTry(_))

    }.flatten

  /**
   *
   * Imports a synchronous effect into a pure `ZIO` value, translating any
   * exceptions into an `Exception` failure in the returned value.
   *
   * {{{
   * def putStrLn(line: String): IO[Exception, Unit] = IO.syncException(println(line))
   * }}}
   */
  final def syncException[A](effect: => A): IO[Exception, A] =
    syncCatch(effect) {
      case e: Exception => e
    }
}

object IO extends ZIO_E_Any {
  type LowerR = Any

  def apply[A](a: => A): IO[Throwable, A] = syncThrowable(a)
}
object Task extends ZIO_E_Throwable {
  type UpperE = Throwable
  type LowerR = Any

  def apply[A](a: => A): Task[A] = syncThrowable(a)
}
object UIO extends ZIOFunctions {
  type UpperE = Nothing
  type LowerR = Any

  def apply[A](a: => A): UIO[A] = sync(a)
}

object ZIO extends ZIO_E_Any {
  type LowerR = Nothing

  def apply[A](a: => A): ZIO[Any, Throwable, A] = syncThrowable(a)

  @inline
  private final def succeedLeft[E, A]: E => UIO[Either[E, A]] =
    _succeedLeft.asInstanceOf[E => UIO[Either[E, A]]]

  private val _succeedLeft: Any => IO[Any, Either[Any, Any]] =
    e2 => succeed[Either[Any, Any]](Left(e2))

  @inline
  private final def succeedRight[E, A]: A => UIO[Either[E, A]] =
    _succeedRight.asInstanceOf[A => UIO[Either[E, A]]]

  private val _succeedRight: Any => IO[Any, Either[Any, Any]] =
    a => succeed[Either[Any, Any]](Right(a))

  final object Tags {
    final val FlatMap         = 0
    final val Point           = 1
    final val Strict          = 2
    final val SyncEffect      = 3
    final val Fail            = 4
    final val AsyncEffect     = 5
    final val Redeem          = 6
    final val Fork            = 7
    final val Uninterruptible = 8
    final val Supervise       = 9
    final val Ensuring        = 10
    final val Descriptor      = 11
    final val Lock            = 12
    final val Yield           = 13
    final val Access          = 14
    final val Provide         = 15
  }
  final class FlatMap[R, E, A0, A](val io: ZIO[R, E, A0], val k: A0 => ZIO[R, E, A]) extends ZIO[R, E, A] {
    override def tag = Tags.FlatMap
  }

  final class Point[A](val value: () => A) extends UIO[A] {
    override def tag = Tags.Point
  }

  final class Strict[A](val value: A) extends UIO[A] {
    override def tag = Tags.Strict
  }

  final class SyncEffect[A](val effect: Env => A) extends UIO[A] {
    override def tag = Tags.SyncEffect
  }

  final class AsyncEffect[E, A](val register: (IO[E, A] => Unit) => Option[IO[E, A]]) extends IO[E, A] {
    override def tag = Tags.AsyncEffect
  }

  final class Redeem[R, E, E2, A, B](
    val value: ZIO[R, E, A],
    val err: Cause[E] => ZIO[R, E2, B],
    val succ: A => ZIO[R, E2, B]
  ) extends ZIO[R, E2, B]
      with Function[A, ZIO[R, E2, B]] {

    override def tag = Tags.Redeem

    final def apply(v: A): ZIO[R, E2, B] = succ(v)
  }

  final class Fork[E, A](val value: IO[E, A], val handler: Option[Cause[Any] => UIO[_]]) extends UIO[Fiber[E, A]] {
    override def tag = Tags.Fork
  }

  final class Uninterruptible[R, E, A](val io: ZIO[R, E, A]) extends ZIO[R, E, A] {
    override def tag = Tags.Uninterruptible
  }

  final class Supervise[R, E, A](
    val value: ZIO[R, E, A],
    val supervisor: Iterable[Fiber[_, _]] => UIO[_]
  ) extends ZIO[R, E, A] {
    override def tag = Tags.Supervise
  }

  final class Fail[E](val cause: Cause[E]) extends IO[E, Nothing] {
    override def tag = Tags.Fail
  }

  final class Ensuring[R, E, A](val io: ZIO[R, E, A], val finalizer: UIO[_]) extends ZIO[R, E, A] {
    override def tag = Tags.Ensuring
  }

  final object Descriptor extends UIO[Fiber.Descriptor] {
    override def tag = Tags.Descriptor
  }

  final class Lock[R, E, A](val executor: Executor, val io: ZIO[R, E, A]) extends ZIO[R, E, A] {
    override def tag = Tags.Lock
  }

  final object Yield extends UIO[Unit] {
    override def tag = Tags.Yield
  }

  final class Read[R, E, A](val k: R => ZIO[R, E, A]) extends ZIO[R, E, A] {
    override def tag = Tags.Access
  }

  final class Provide[R, E, A](val r: R, val next: ZIO[R, E, A]) extends IO[E, A] {
    override def tag = Tags.Provide
  }
}<|MERGE_RESOLUTION|>--- conflicted
+++ resolved
@@ -1000,50 +1000,12 @@
         }
     }
 
-<<<<<<< HEAD
   /**
    * Forks all of the specified values, and returns a composite fiber that
    * produces a list of their results, in order.
    */
   final def forkAll_[R >: LowerR, E <: UpperE, A](as: Iterable[ZIO[R, E, A]]): ZIO[R, Nothing, Unit] =
     as.foldRight[ZIO[R, Nothing, Unit]](ZIO.unit)(_.fork *> _)
-=======
-      def withMutex[B](b: => B): B =
-        try {
-          lock.lock(); b
-        } finally lock.unlock()
-
-      val interruptThread: IO[Nothing, Unit] =
-        IO.sync(withMutex(thread.get match {
-          case None         => ()
-          case Some(thread) => thread.interrupt()
-        }))
-
-      val awaitInterruption: IO[Nothing, Unit] = IO.sync(barrier.get())
-
-      for {
-        a <- (for {
-              fiber <- IO
-                        .unyielding(IO.sync[Either[Throwable, A]] {
-                          val current = Some(Thread.currentThread)
-
-                          withMutex(thread.set(current))
-
-                          try Right(effect)
-                          catch {
-                            case t: Throwable =>
-                              Thread.interrupted // Clear interrupt status
-                              Left(t)
-                          } finally {
-                            withMutex { thread.set(None); barrier.set(()) }
-                          }
-                        })
-                        .fork
-              a <- fiber.join.absolve
-            } yield a).ensuring(interruptThread *> awaitInterruption)
-      } yield a
-    })
->>>>>>> 687073b3
 
   /**
    * Creates a `ZIO` value from `ExitResult`
@@ -1320,7 +1282,7 @@
    */
   final def mergeAll[R >: LowerR, E <: UpperE, A, B](
     in: Iterable[ZIO[R, E, A]]
-  )(zero: => B)(f: (B, A) => B): ZIO[R, E, B] =
+  )(zero: B)(f: (B, A) => B): ZIO[R, E, B] =
     in.foldLeft[ZIO[R, E, B]](succeedLazy[B](zero))((acc, a) => acc.zipPar(a).map(f.tupled))
 
   /**
