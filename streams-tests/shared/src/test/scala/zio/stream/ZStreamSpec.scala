--- conflicted
+++ resolved
@@ -3387,10 +3387,7 @@
             )(isLeft(equalTo("Ouch")))
           }
         ),
-<<<<<<< HEAD
-        test("zipWithIndex")(checkM(pureStreamOfInts) { s =>
-=======
-        testM("zipAllSortedByKeyExecWith") {
+        test("zipAllSortedByKeyExecWith") {
           val genExecutionStrategy =
             Gen.elements(ExecutionStrategy.Parallel, ExecutionStrategy.Sequential)
           val genSortedByKey = for {
@@ -3410,8 +3407,7 @@
             assertM(actual.runCollect)(equalTo(expected))
           }
         },
-        testM("zipWithIndex")(checkM(pureStreamOfInts) { s =>
->>>>>>> 08fe9f5a
+        test("zipWithIndex")(checkM(pureStreamOfInts) { s =>
           for {
             res1 <- (s.zipWithIndex.runCollect)
             res2 <- (s.runCollect.map(_.zipWithIndex.map(t => (t._1, t._2.toLong))))
